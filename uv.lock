version = 1
revision = 1
requires-python = ">=3.9, <3.13"

[[package]]
name = "amazon-orders"
version = "3.2.15"
source = { registry = "https://pypi.org/simple" }
dependencies = [
    { name = "amazoncaptcha" },
    { name = "beautifulsoup4" },
    { name = "click" },
    { name = "python-dateutil" },
    { name = "pyyaml" },
    { name = "requests" },
]
sdist = { url = "https://files.pythonhosted.org/packages/d4/eb/f5dd5962f81871012cf8df8d707a873352c1a41dc812e950c544dc8eb153/amazon_orders-3.2.15.tar.gz", hash = "sha256:fa450c2c3ed6e827c49d5caea00eac6f9120966fc7d37ae9d5c69e9121b37120", size = 40177 }
wheels = [
    { url = "https://files.pythonhosted.org/packages/13/3e/1b0a45ea4f1d43a837b34a16573763b43fbc75497da2d3700835a0d60001/amazon_orders-3.2.15-py3-none-any.whl", hash = "sha256:22214b7195a2b47d6cd5c802bd34fdfd3a40c7b88caca2558a4fb84c471b315e", size = 35070 },
]

[[package]]
name = "amazoncaptcha"
version = "0.5.11"
source = { registry = "https://pypi.org/simple" }
dependencies = [
    { name = "pillow" },
    { name = "requests" },
]
sdist = { url = "https://files.pythonhosted.org/packages/9a/7a/ccd80836e99ca72d23368e6d5210a34f34793de33da866f23c7931bbe7b5/amazoncaptcha-0.5.11.tar.gz", hash = "sha256:1938e977ebebd83d83cc01478a705f2ecf0d0c5d1189924ff954ee973c25337e", size = 878262 }
wheels = [
    { url = "https://files.pythonhosted.org/packages/a8/d3/6aec247ecede99ca3f591a9d5e6e581d1e73f5a5b3a66b2c4abfb672c2d2/amazoncaptcha-0.5.11-py3-none-any.whl", hash = "sha256:0e6d33154fc0238ca0d794a02289cff154fc8a0ec64243c36951558bbb7da1de", size = 937452 },
]

[[package]]
name = "annotated-types"
version = "0.7.0"
source = { registry = "https://pypi.org/simple" }
sdist = { url = "https://files.pythonhosted.org/packages/ee/67/531ea369ba64dcff5ec9c3402f9f51bf748cec26dde048a2f973a4eea7f5/annotated_types-0.7.0.tar.gz", hash = "sha256:aff07c09a53a08bc8cfccb9c85b05f1aa9a2a6f23728d790723543408344ce89", size = 16081 }
wheels = [
    { url = "https://files.pythonhosted.org/packages/78/b6/6307fbef88d9b5ee7421e68d78a9f162e0da4900bc5f5793f6d3d0e34fb8/annotated_types-0.7.0-py3-none-any.whl", hash = "sha256:1f02e8b43a8fbbc3f3e0d4f0f4bfc8131bcb4eebe8849b8e5c773f3a1c582a53", size = 13643 },
]

[[package]]
name = "beautifulsoup4"
version = "4.13.3"
source = { registry = "https://pypi.org/simple" }
dependencies = [
    { name = "soupsieve" },
    { name = "typing-extensions" },
]
sdist = { url = "https://files.pythonhosted.org/packages/f0/3c/adaf39ce1fb4afdd21b611e3d530b183bb7759c9b673d60db0e347fd4439/beautifulsoup4-4.13.3.tar.gz", hash = "sha256:1bd32405dacc920b42b83ba01644747ed77456a65760e285fbc47633ceddaf8b", size = 619516 }
wheels = [
    { url = "https://files.pythonhosted.org/packages/f9/49/6abb616eb3cbab6a7cca303dc02fdf3836de2e0b834bf966a7f5271a34d8/beautifulsoup4-4.13.3-py3-none-any.whl", hash = "sha256:99045d7d3f08f91f0d656bc9b7efbae189426cd913d830294a15eefa0ea4df16", size = 186015 },
]

[[package]]
name = "certifi"
version = "2025.1.31"
source = { registry = "https://pypi.org/simple" }
sdist = { url = "https://files.pythonhosted.org/packages/1c/ab/c9f1e32b7b1bf505bf26f0ef697775960db7932abeb7b516de930ba2705f/certifi-2025.1.31.tar.gz", hash = "sha256:3d5da6925056f6f18f119200434a4780a94263f10d1c21d032a6f6b2baa20651", size = 167577 }
wheels = [
    { url = "https://files.pythonhosted.org/packages/38/fc/bce832fd4fd99766c04d1ee0eead6b0ec6486fb100ae5e74c1d91292b982/certifi-2025.1.31-py3-none-any.whl", hash = "sha256:ca78db4565a652026a4db2bcdf68f2fb589ea80d0be70e03929ed730746b84fe", size = 166393 },
]

[[package]]
name = "cfgv"
version = "3.4.0"
source = { registry = "https://pypi.org/simple" }
sdist = { url = "https://files.pythonhosted.org/packages/11/74/539e56497d9bd1d484fd863dd69cbbfa653cd2aa27abfe35653494d85e94/cfgv-3.4.0.tar.gz", hash = "sha256:e52591d4c5f5dead8e0f673fb16db7949d2cfb3f7da4582893288f0ded8fe560", size = 7114 }
wheels = [
    { url = "https://files.pythonhosted.org/packages/c5/55/51844dd50c4fc7a33b653bfaba4c2456f06955289ca770a5dbd5fd267374/cfgv-3.4.0-py2.py3-none-any.whl", hash = "sha256:b7265b1f29fd3316bfcd2b330d63d024f2bfd8bcb8b0272f8e19a504856c48f9", size = 7249 },
]

[[package]]
name = "charset-normalizer"
version = "3.4.1"
source = { registry = "https://pypi.org/simple" }
sdist = { url = "https://files.pythonhosted.org/packages/16/b0/572805e227f01586461c80e0fd25d65a2115599cc9dad142fee4b747c357/charset_normalizer-3.4.1.tar.gz", hash = "sha256:44251f18cd68a75b56585dd00dae26183e102cd5e0f9f1466e6df5da2ed64ea3", size = 123188 }
wheels = [
    { url = "https://files.pythonhosted.org/packages/0d/58/5580c1716040bc89206c77d8f74418caf82ce519aae06450393ca73475d1/charset_normalizer-3.4.1-cp310-cp310-macosx_10_9_universal2.whl", hash = "sha256:91b36a978b5ae0ee86c394f5a54d6ef44db1de0815eb43de826d41d21e4af3de", size = 198013 },
    { url = "https://files.pythonhosted.org/packages/d0/11/00341177ae71c6f5159a08168bcb98c6e6d196d372c94511f9f6c9afe0c6/charset_normalizer-3.4.1-cp310-cp310-manylinux_2_17_aarch64.manylinux2014_aarch64.whl", hash = "sha256:7461baadb4dc00fd9e0acbe254e3d7d2112e7f92ced2adc96e54ef6501c5f176", size = 141285 },
    { url = "https://files.pythonhosted.org/packages/01/09/11d684ea5819e5a8f5100fb0b38cf8d02b514746607934134d31233e02c8/charset_normalizer-3.4.1-cp310-cp310-manylinux_2_17_ppc64le.manylinux2014_ppc64le.whl", hash = "sha256:e218488cd232553829be0664c2292d3af2eeeb94b32bea483cf79ac6a694e037", size = 151449 },
    { url = "https://files.pythonhosted.org/packages/08/06/9f5a12939db324d905dc1f70591ae7d7898d030d7662f0d426e2286f68c9/charset_normalizer-3.4.1-cp310-cp310-manylinux_2_17_s390x.manylinux2014_s390x.whl", hash = "sha256:80ed5e856eb7f30115aaf94e4a08114ccc8813e6ed1b5efa74f9f82e8509858f", size = 143892 },
    { url = "https://files.pythonhosted.org/packages/93/62/5e89cdfe04584cb7f4d36003ffa2936681b03ecc0754f8e969c2becb7e24/charset_normalizer-3.4.1-cp310-cp310-manylinux_2_17_x86_64.manylinux2014_x86_64.whl", hash = "sha256:b010a7a4fd316c3c484d482922d13044979e78d1861f0e0650423144c616a46a", size = 146123 },
    { url = "https://files.pythonhosted.org/packages/a9/ac/ab729a15c516da2ab70a05f8722ecfccc3f04ed7a18e45c75bbbaa347d61/charset_normalizer-3.4.1-cp310-cp310-manylinux_2_5_i686.manylinux1_i686.manylinux_2_17_i686.manylinux2014_i686.whl", hash = "sha256:4532bff1b8421fd0a320463030c7520f56a79c9024a4e88f01c537316019005a", size = 147943 },
    { url = "https://files.pythonhosted.org/packages/03/d2/3f392f23f042615689456e9a274640c1d2e5dd1d52de36ab8f7955f8f050/charset_normalizer-3.4.1-cp310-cp310-musllinux_1_2_aarch64.whl", hash = "sha256:d973f03c0cb71c5ed99037b870f2be986c3c05e63622c017ea9816881d2dd247", size = 142063 },
    { url = "https://files.pythonhosted.org/packages/f2/e3/e20aae5e1039a2cd9b08d9205f52142329f887f8cf70da3650326670bddf/charset_normalizer-3.4.1-cp310-cp310-musllinux_1_2_i686.whl", hash = "sha256:3a3bd0dcd373514dcec91c411ddb9632c0d7d92aed7093b8c3bbb6d69ca74408", size = 150578 },
    { url = "https://files.pythonhosted.org/packages/8d/af/779ad72a4da0aed925e1139d458adc486e61076d7ecdcc09e610ea8678db/charset_normalizer-3.4.1-cp310-cp310-musllinux_1_2_ppc64le.whl", hash = "sha256:d9c3cdf5390dcd29aa8056d13e8e99526cda0305acc038b96b30352aff5ff2bb", size = 153629 },
    { url = "https://files.pythonhosted.org/packages/c2/b6/7aa450b278e7aa92cf7732140bfd8be21f5f29d5bf334ae987c945276639/charset_normalizer-3.4.1-cp310-cp310-musllinux_1_2_s390x.whl", hash = "sha256:2bdfe3ac2e1bbe5b59a1a63721eb3b95fc9b6817ae4a46debbb4e11f6232428d", size = 150778 },
    { url = "https://files.pythonhosted.org/packages/39/f4/d9f4f712d0951dcbfd42920d3db81b00dd23b6ab520419626f4023334056/charset_normalizer-3.4.1-cp310-cp310-musllinux_1_2_x86_64.whl", hash = "sha256:eab677309cdb30d047996b36d34caeda1dc91149e4fdca0b1a039b3f79d9a807", size = 146453 },
    { url = "https://files.pythonhosted.org/packages/49/2b/999d0314e4ee0cff3cb83e6bc9aeddd397eeed693edb4facb901eb8fbb69/charset_normalizer-3.4.1-cp310-cp310-win32.whl", hash = "sha256:c0429126cf75e16c4f0ad00ee0eae4242dc652290f940152ca8c75c3a4b6ee8f", size = 95479 },
    { url = "https://files.pythonhosted.org/packages/2d/ce/3cbed41cff67e455a386fb5e5dd8906cdda2ed92fbc6297921f2e4419309/charset_normalizer-3.4.1-cp310-cp310-win_amd64.whl", hash = "sha256:9f0b8b1c6d84c8034a44893aba5e767bf9c7a211e313a9605d9c617d7083829f", size = 102790 },
    { url = "https://files.pythonhosted.org/packages/72/80/41ef5d5a7935d2d3a773e3eaebf0a9350542f2cab4eac59a7a4741fbbbbe/charset_normalizer-3.4.1-cp311-cp311-macosx_10_9_universal2.whl", hash = "sha256:8bfa33f4f2672964266e940dd22a195989ba31669bd84629f05fab3ef4e2d125", size = 194995 },
    { url = "https://files.pythonhosted.org/packages/7a/28/0b9fefa7b8b080ec492110af6d88aa3dea91c464b17d53474b6e9ba5d2c5/charset_normalizer-3.4.1-cp311-cp311-manylinux_2_17_aarch64.manylinux2014_aarch64.whl", hash = "sha256:28bf57629c75e810b6ae989f03c0828d64d6b26a5e205535585f96093e405ed1", size = 139471 },
    { url = "https://files.pythonhosted.org/packages/71/64/d24ab1a997efb06402e3fc07317e94da358e2585165930d9d59ad45fcae2/charset_normalizer-3.4.1-cp311-cp311-manylinux_2_17_ppc64le.manylinux2014_ppc64le.whl", hash = "sha256:f08ff5e948271dc7e18a35641d2f11a4cd8dfd5634f55228b691e62b37125eb3", size = 149831 },
    { url = "https://files.pythonhosted.org/packages/37/ed/be39e5258e198655240db5e19e0b11379163ad7070962d6b0c87ed2c4d39/charset_normalizer-3.4.1-cp311-cp311-manylinux_2_17_s390x.manylinux2014_s390x.whl", hash = "sha256:234ac59ea147c59ee4da87a0c0f098e9c8d169f4dc2a159ef720f1a61bbe27cd", size = 142335 },
    { url = "https://files.pythonhosted.org/packages/88/83/489e9504711fa05d8dde1574996408026bdbdbd938f23be67deebb5eca92/charset_normalizer-3.4.1-cp311-cp311-manylinux_2_17_x86_64.manylinux2014_x86_64.whl", hash = "sha256:fd4ec41f914fa74ad1b8304bbc634b3de73d2a0889bd32076342a573e0779e00", size = 143862 },
    { url = "https://files.pythonhosted.org/packages/c6/c7/32da20821cf387b759ad24627a9aca289d2822de929b8a41b6241767b461/charset_normalizer-3.4.1-cp311-cp311-manylinux_2_5_i686.manylinux1_i686.manylinux_2_17_i686.manylinux2014_i686.whl", hash = "sha256:eea6ee1db730b3483adf394ea72f808b6e18cf3cb6454b4d86e04fa8c4327a12", size = 145673 },
    { url = "https://files.pythonhosted.org/packages/68/85/f4288e96039abdd5aeb5c546fa20a37b50da71b5cf01e75e87f16cd43304/charset_normalizer-3.4.1-cp311-cp311-musllinux_1_2_aarch64.whl", hash = "sha256:c96836c97b1238e9c9e3fe90844c947d5afbf4f4c92762679acfe19927d81d77", size = 140211 },
    { url = "https://files.pythonhosted.org/packages/28/a3/a42e70d03cbdabc18997baf4f0227c73591a08041c149e710045c281f97b/charset_normalizer-3.4.1-cp311-cp311-musllinux_1_2_i686.whl", hash = "sha256:4d86f7aff21ee58f26dcf5ae81a9addbd914115cdebcbb2217e4f0ed8982e146", size = 148039 },
    { url = "https://files.pythonhosted.org/packages/85/e4/65699e8ab3014ecbe6f5c71d1a55d810fb716bbfd74f6283d5c2aa87febf/charset_normalizer-3.4.1-cp311-cp311-musllinux_1_2_ppc64le.whl", hash = "sha256:09b5e6733cbd160dcc09589227187e242a30a49ca5cefa5a7edd3f9d19ed53fd", size = 151939 },
    { url = "https://files.pythonhosted.org/packages/b1/82/8e9fe624cc5374193de6860aba3ea8070f584c8565ee77c168ec13274bd2/charset_normalizer-3.4.1-cp311-cp311-musllinux_1_2_s390x.whl", hash = "sha256:5777ee0881f9499ed0f71cc82cf873d9a0ca8af166dfa0af8ec4e675b7df48e6", size = 149075 },
    { url = "https://files.pythonhosted.org/packages/3d/7b/82865ba54c765560c8433f65e8acb9217cb839a9e32b42af4aa8e945870f/charset_normalizer-3.4.1-cp311-cp311-musllinux_1_2_x86_64.whl", hash = "sha256:237bdbe6159cff53b4f24f397d43c6336c6b0b42affbe857970cefbb620911c8", size = 144340 },
    { url = "https://files.pythonhosted.org/packages/b5/b6/9674a4b7d4d99a0d2df9b215da766ee682718f88055751e1e5e753c82db0/charset_normalizer-3.4.1-cp311-cp311-win32.whl", hash = "sha256:8417cb1f36cc0bc7eaba8ccb0e04d55f0ee52df06df3ad55259b9a323555fc8b", size = 95205 },
    { url = "https://files.pythonhosted.org/packages/1e/ab/45b180e175de4402dcf7547e4fb617283bae54ce35c27930a6f35b6bef15/charset_normalizer-3.4.1-cp311-cp311-win_amd64.whl", hash = "sha256:d7f50a1f8c450f3925cb367d011448c39239bb3eb4117c36a6d354794de4ce76", size = 102441 },
    { url = "https://files.pythonhosted.org/packages/0a/9a/dd1e1cdceb841925b7798369a09279bd1cf183cef0f9ddf15a3a6502ee45/charset_normalizer-3.4.1-cp312-cp312-macosx_10_13_universal2.whl", hash = "sha256:73d94b58ec7fecbc7366247d3b0b10a21681004153238750bb67bd9012414545", size = 196105 },
    { url = "https://files.pythonhosted.org/packages/d3/8c/90bfabf8c4809ecb648f39794cf2a84ff2e7d2a6cf159fe68d9a26160467/charset_normalizer-3.4.1-cp312-cp312-manylinux_2_17_aarch64.manylinux2014_aarch64.whl", hash = "sha256:dad3e487649f498dd991eeb901125411559b22e8d7ab25d3aeb1af367df5efd7", size = 140404 },
    { url = "https://files.pythonhosted.org/packages/ad/8f/e410d57c721945ea3b4f1a04b74f70ce8fa800d393d72899f0a40526401f/charset_normalizer-3.4.1-cp312-cp312-manylinux_2_17_ppc64le.manylinux2014_ppc64le.whl", hash = "sha256:c30197aa96e8eed02200a83fba2657b4c3acd0f0aa4bdc9f6c1af8e8962e0757", size = 150423 },
    { url = "https://files.pythonhosted.org/packages/f0/b8/e6825e25deb691ff98cf5c9072ee0605dc2acfca98af70c2d1b1bc75190d/charset_normalizer-3.4.1-cp312-cp312-manylinux_2_17_s390x.manylinux2014_s390x.whl", hash = "sha256:2369eea1ee4a7610a860d88f268eb39b95cb588acd7235e02fd5a5601773d4fa", size = 143184 },
    { url = "https://files.pythonhosted.org/packages/3e/a2/513f6cbe752421f16d969e32f3583762bfd583848b763913ddab8d9bfd4f/charset_normalizer-3.4.1-cp312-cp312-manylinux_2_17_x86_64.manylinux2014_x86_64.whl", hash = "sha256:bc2722592d8998c870fa4e290c2eec2c1569b87fe58618e67d38b4665dfa680d", size = 145268 },
    { url = "https://files.pythonhosted.org/packages/74/94/8a5277664f27c3c438546f3eb53b33f5b19568eb7424736bdc440a88a31f/charset_normalizer-3.4.1-cp312-cp312-manylinux_2_5_i686.manylinux1_i686.manylinux_2_17_i686.manylinux2014_i686.whl", hash = "sha256:ffc9202a29ab3920fa812879e95a9e78b2465fd10be7fcbd042899695d75e616", size = 147601 },
    { url = "https://files.pythonhosted.org/packages/7c/5f/6d352c51ee763623a98e31194823518e09bfa48be2a7e8383cf691bbb3d0/charset_normalizer-3.4.1-cp312-cp312-musllinux_1_2_aarch64.whl", hash = "sha256:804a4d582ba6e5b747c625bf1255e6b1507465494a40a2130978bda7b932c90b", size = 141098 },
    { url = "https://files.pythonhosted.org/packages/78/d4/f5704cb629ba5ab16d1d3d741396aec6dc3ca2b67757c45b0599bb010478/charset_normalizer-3.4.1-cp312-cp312-musllinux_1_2_i686.whl", hash = "sha256:0f55e69f030f7163dffe9fd0752b32f070566451afe180f99dbeeb81f511ad8d", size = 149520 },
    { url = "https://files.pythonhosted.org/packages/c5/96/64120b1d02b81785f222b976c0fb79a35875457fa9bb40827678e54d1bc8/charset_normalizer-3.4.1-cp312-cp312-musllinux_1_2_ppc64le.whl", hash = "sha256:c4c3e6da02df6fa1410a7680bd3f63d4f710232d3139089536310d027950696a", size = 152852 },
    { url = "https://files.pythonhosted.org/packages/84/c9/98e3732278a99f47d487fd3468bc60b882920cef29d1fa6ca460a1fdf4e6/charset_normalizer-3.4.1-cp312-cp312-musllinux_1_2_s390x.whl", hash = "sha256:5df196eb874dae23dcfb968c83d4f8fdccb333330fe1fc278ac5ceeb101003a9", size = 150488 },
    { url = "https://files.pythonhosted.org/packages/13/0e/9c8d4cb99c98c1007cc11eda969ebfe837bbbd0acdb4736d228ccaabcd22/charset_normalizer-3.4.1-cp312-cp312-musllinux_1_2_x86_64.whl", hash = "sha256:e358e64305fe12299a08e08978f51fc21fac060dcfcddd95453eabe5b93ed0e1", size = 146192 },
    { url = "https://files.pythonhosted.org/packages/b2/21/2b6b5b860781a0b49427309cb8670785aa543fb2178de875b87b9cc97746/charset_normalizer-3.4.1-cp312-cp312-win32.whl", hash = "sha256:9b23ca7ef998bc739bf6ffc077c2116917eabcc901f88da1b9856b210ef63f35", size = 95550 },
    { url = "https://files.pythonhosted.org/packages/21/5b/1b390b03b1d16c7e382b561c5329f83cc06623916aab983e8ab9239c7d5c/charset_normalizer-3.4.1-cp312-cp312-win_amd64.whl", hash = "sha256:6ff8a4a60c227ad87030d76e99cd1698345d4491638dfa6673027c48b3cd395f", size = 102785 },
    { url = "https://files.pythonhosted.org/packages/7f/c0/b913f8f02836ed9ab32ea643c6fe4d3325c3d8627cf6e78098671cafff86/charset_normalizer-3.4.1-cp39-cp39-macosx_10_9_universal2.whl", hash = "sha256:b97e690a2118911e39b4042088092771b4ae3fc3aa86518f84b8cf6888dbdb41", size = 197867 },
    { url = "https://files.pythonhosted.org/packages/0f/6c/2bee440303d705b6fb1e2ec789543edec83d32d258299b16eed28aad48e0/charset_normalizer-3.4.1-cp39-cp39-manylinux_2_17_aarch64.manylinux2014_aarch64.whl", hash = "sha256:78baa6d91634dfb69ec52a463534bc0df05dbd546209b79a3880a34487f4b84f", size = 141385 },
    { url = "https://files.pythonhosted.org/packages/3d/04/cb42585f07f6f9fd3219ffb6f37d5a39b4fd2db2355b23683060029c35f7/charset_normalizer-3.4.1-cp39-cp39-manylinux_2_17_ppc64le.manylinux2014_ppc64le.whl", hash = "sha256:1a2bc9f351a75ef49d664206d51f8e5ede9da246602dc2d2726837620ea034b2", size = 151367 },
    { url = "https://files.pythonhosted.org/packages/54/54/2412a5b093acb17f0222de007cc129ec0e0df198b5ad2ce5699355269dfe/charset_normalizer-3.4.1-cp39-cp39-manylinux_2_17_s390x.manylinux2014_s390x.whl", hash = "sha256:75832c08354f595c760a804588b9357d34ec00ba1c940c15e31e96d902093770", size = 143928 },
    { url = "https://files.pythonhosted.org/packages/5a/6d/e2773862b043dcf8a221342954f375392bb2ce6487bcd9f2c1b34e1d6781/charset_normalizer-3.4.1-cp39-cp39-manylinux_2_17_x86_64.manylinux2014_x86_64.whl", hash = "sha256:0af291f4fe114be0280cdd29d533696a77b5b49cfde5467176ecab32353395c4", size = 146203 },
    { url = "https://files.pythonhosted.org/packages/b9/f8/ca440ef60d8f8916022859885f231abb07ada3c347c03d63f283bec32ef5/charset_normalizer-3.4.1-cp39-cp39-manylinux_2_5_i686.manylinux1_i686.manylinux_2_17_i686.manylinux2014_i686.whl", hash = "sha256:0167ddc8ab6508fe81860a57dd472b2ef4060e8d378f0cc555707126830f2537", size = 148082 },
    { url = "https://files.pythonhosted.org/packages/04/d2/42fd330901aaa4b805a1097856c2edf5095e260a597f65def493f4b8c833/charset_normalizer-3.4.1-cp39-cp39-musllinux_1_2_aarch64.whl", hash = "sha256:2a75d49014d118e4198bcee5ee0a6f25856b29b12dbf7cd012791f8a6cc5c496", size = 142053 },
    { url = "https://files.pythonhosted.org/packages/9e/af/3a97a4fa3c53586f1910dadfc916e9c4f35eeada36de4108f5096cb7215f/charset_normalizer-3.4.1-cp39-cp39-musllinux_1_2_i686.whl", hash = "sha256:363e2f92b0f0174b2f8238240a1a30142e3db7b957a5dd5689b0e75fb717cc78", size = 150625 },
    { url = "https://files.pythonhosted.org/packages/26/ae/23d6041322a3556e4da139663d02fb1b3c59a23ab2e2b56432bd2ad63ded/charset_normalizer-3.4.1-cp39-cp39-musllinux_1_2_ppc64le.whl", hash = "sha256:ab36c8eb7e454e34e60eb55ca5d241a5d18b2c6244f6827a30e451c42410b5f7", size = 153549 },
    { url = "https://files.pythonhosted.org/packages/94/22/b8f2081c6a77cb20d97e57e0b385b481887aa08019d2459dc2858ed64871/charset_normalizer-3.4.1-cp39-cp39-musllinux_1_2_s390x.whl", hash = "sha256:4c0907b1928a36d5a998d72d64d8eaa7244989f7aaaf947500d3a800c83a3fd6", size = 150945 },
    { url = "https://files.pythonhosted.org/packages/c7/0b/c5ec5092747f801b8b093cdf5610e732b809d6cb11f4c51e35fc28d1d389/charset_normalizer-3.4.1-cp39-cp39-musllinux_1_2_x86_64.whl", hash = "sha256:04432ad9479fa40ec0f387795ddad4437a2b50417c69fa275e212933519ff294", size = 146595 },
    { url = "https://files.pythonhosted.org/packages/0c/5a/0b59704c38470df6768aa154cc87b1ac7c9bb687990a1559dc8765e8627e/charset_normalizer-3.4.1-cp39-cp39-win32.whl", hash = "sha256:3bed14e9c89dcb10e8f3a29f9ccac4955aebe93c71ae803af79265c9ca5644c5", size = 95453 },
    { url = "https://files.pythonhosted.org/packages/85/2d/a9790237cb4d01a6d57afadc8573c8b73c609ade20b80f4cda30802009ee/charset_normalizer-3.4.1-cp39-cp39-win_amd64.whl", hash = "sha256:49402233c892a461407c512a19435d1ce275543138294f7ef013f0b63d5d3765", size = 102811 },
    { url = "https://files.pythonhosted.org/packages/0e/f6/65ecc6878a89bb1c23a086ea335ad4bf21a588990c3f535a227b9eea9108/charset_normalizer-3.4.1-py3-none-any.whl", hash = "sha256:d98b1668f06378c6dbefec3b92299716b931cd4e6061f3c875a71ced1780ab85", size = 49767 },
]

[[package]]
name = "click"
version = "8.1.8"
source = { registry = "https://pypi.org/simple" }
dependencies = [
    { name = "colorama", marker = "sys_platform == 'win32'" },
]
sdist = { url = "https://files.pythonhosted.org/packages/b9/2e/0090cbf739cee7d23781ad4b89a9894a41538e4fcf4c31dcdd705b78eb8b/click-8.1.8.tar.gz", hash = "sha256:ed53c9d8990d83c2a27deae68e4ee337473f6330c040a31d4225c9574d16096a", size = 226593 }
wheels = [
    { url = "https://files.pythonhosted.org/packages/7e/d4/7ebdbd03970677812aac39c869717059dbb71a4cfc033ca6e5221787892c/click-8.1.8-py3-none-any.whl", hash = "sha256:63c132bbbed01578a06712a2d1f497bb62d9c1c0d329b7903a866228027263b2", size = 98188 },
]

[[package]]
name = "colorama"
version = "0.4.6"
source = { registry = "https://pypi.org/simple" }
sdist = { url = "https://files.pythonhosted.org/packages/d8/53/6f443c9a4a8358a93a6792e2acffb9d9d5cb0a5cfd8802644b7b1c9a02e4/colorama-0.4.6.tar.gz", hash = "sha256:08695f5cb7ed6e0531a20572697297273c47b8cae5a63ffc6d6ed5c201be6e44", size = 27697 }
wheels = [
    { url = "https://files.pythonhosted.org/packages/d1/d6/3965ed04c63042e047cb6a3e6ed1a63a35087b6a609aa3a15ed8ac56c221/colorama-0.4.6-py2.py3-none-any.whl", hash = "sha256:4f1d9991f5acc0ca119f9d443620b77f9d6b33703e51011c16baf57afb285fc6", size = 25335 },
]

[[package]]
name = "coverage"
version = "7.8.0"
source = { registry = "https://pypi.org/simple" }
sdist = { url = "https://files.pythonhosted.org/packages/19/4f/2251e65033ed2ce1e68f00f91a0294e0f80c80ae8c3ebbe2f12828c4cd53/coverage-7.8.0.tar.gz", hash = "sha256:7a3d62b3b03b4b6fd41a085f3574874cf946cb4604d2b4d3e8dca8cd570ca501", size = 811872 }
wheels = [
    { url = "https://files.pythonhosted.org/packages/78/01/1c5e6ee4ebaaa5e079db933a9a45f61172048c7efa06648445821a201084/coverage-7.8.0-cp310-cp310-macosx_10_9_x86_64.whl", hash = "sha256:2931f66991175369859b5fd58529cd4b73582461877ecfd859b6549869287ffe", size = 211379 },
    { url = "https://files.pythonhosted.org/packages/e9/16/a463389f5ff916963471f7c13585e5f38c6814607306b3cb4d6b4cf13384/coverage-7.8.0-cp310-cp310-macosx_11_0_arm64.whl", hash = "sha256:52a523153c568d2c0ef8826f6cc23031dc86cffb8c6aeab92c4ff776e7951b28", size = 211814 },
    { url = "https://files.pythonhosted.org/packages/b8/b1/77062b0393f54d79064dfb72d2da402657d7c569cfbc724d56ac0f9c67ed/coverage-7.8.0-cp310-cp310-manylinux_2_17_aarch64.manylinux2014_aarch64.whl", hash = "sha256:5c8a5c139aae4c35cbd7cadca1df02ea8cf28a911534fc1b0456acb0b14234f3", size = 240937 },
    { url = "https://files.pythonhosted.org/packages/d7/54/c7b00a23150083c124e908c352db03bcd33375494a4beb0c6d79b35448b9/coverage-7.8.0-cp310-cp310-manylinux_2_5_i686.manylinux1_i686.manylinux_2_17_i686.manylinux2014_i686.whl", hash = "sha256:5a26c0c795c3e0b63ec7da6efded5f0bc856d7c0b24b2ac84b4d1d7bc578d676", size = 238849 },
    { url = "https://files.pythonhosted.org/packages/f7/ec/a6b7cfebd34e7b49f844788fda94713035372b5200c23088e3bbafb30970/coverage-7.8.0-cp310-cp310-manylinux_2_5_x86_64.manylinux1_x86_64.manylinux_2_17_x86_64.manylinux2014_x86_64.whl", hash = "sha256:821f7bcbaa84318287115d54becb1915eece6918136c6f91045bb84e2f88739d", size = 239986 },
    { url = "https://files.pythonhosted.org/packages/21/8c/c965ecef8af54e6d9b11bfbba85d4f6a319399f5f724798498387f3209eb/coverage-7.8.0-cp310-cp310-musllinux_1_2_aarch64.whl", hash = "sha256:a321c61477ff8ee705b8a5fed370b5710c56b3a52d17b983d9215861e37b642a", size = 239896 },
    { url = "https://files.pythonhosted.org/packages/40/83/070550273fb4c480efa8381735969cb403fa8fd1626d74865bfaf9e4d903/coverage-7.8.0-cp310-cp310-musllinux_1_2_i686.whl", hash = "sha256:ed2144b8a78f9d94d9515963ed273d620e07846acd5d4b0a642d4849e8d91a0c", size = 238613 },
    { url = "https://files.pythonhosted.org/packages/07/76/fbb2540495b01d996d38e9f8897b861afed356be01160ab4e25471f4fed1/coverage-7.8.0-cp310-cp310-musllinux_1_2_x86_64.whl", hash = "sha256:042e7841a26498fff7a37d6fda770d17519982f5b7d8bf5278d140b67b61095f", size = 238909 },
    { url = "https://files.pythonhosted.org/packages/a3/7e/76d604db640b7d4a86e5dd730b73e96e12a8185f22b5d0799025121f4dcb/coverage-7.8.0-cp310-cp310-win32.whl", hash = "sha256:f9983d01d7705b2d1f7a95e10bbe4091fabc03a46881a256c2787637b087003f", size = 213948 },
    { url = "https://files.pythonhosted.org/packages/5c/a7/f8ce4aafb4a12ab475b56c76a71a40f427740cf496c14e943ade72e25023/coverage-7.8.0-cp310-cp310-win_amd64.whl", hash = "sha256:5a570cd9bd20b85d1a0d7b009aaf6c110b52b5755c17be6962f8ccd65d1dbd23", size = 214844 },
    { url = "https://files.pythonhosted.org/packages/2b/77/074d201adb8383addae5784cb8e2dac60bb62bfdf28b2b10f3a3af2fda47/coverage-7.8.0-cp311-cp311-macosx_10_9_x86_64.whl", hash = "sha256:e7ac22a0bb2c7c49f441f7a6d46c9c80d96e56f5a8bc6972529ed43c8b694e27", size = 211493 },
    { url = "https://files.pythonhosted.org/packages/a9/89/7a8efe585750fe59b48d09f871f0e0c028a7b10722b2172dfe021fa2fdd4/coverage-7.8.0-cp311-cp311-macosx_11_0_arm64.whl", hash = "sha256:bf13d564d310c156d1c8e53877baf2993fb3073b2fc9f69790ca6a732eb4bfea", size = 211921 },
    { url = "https://files.pythonhosted.org/packages/e9/ef/96a90c31d08a3f40c49dbe897df4f1fd51fb6583821a1a1c5ee30cc8f680/coverage-7.8.0-cp311-cp311-manylinux_2_17_aarch64.manylinux2014_aarch64.whl", hash = "sha256:a5761c70c017c1b0d21b0815a920ffb94a670c8d5d409d9b38857874c21f70d7", size = 244556 },
    { url = "https://files.pythonhosted.org/packages/89/97/dcd5c2ce72cee9d7b0ee8c89162c24972fb987a111b92d1a3d1d19100c61/coverage-7.8.0-cp311-cp311-manylinux_2_5_i686.manylinux1_i686.manylinux_2_17_i686.manylinux2014_i686.whl", hash = "sha256:e5ff52d790c7e1628241ffbcaeb33e07d14b007b6eb00a19320c7b8a7024c040", size = 242245 },
    { url = "https://files.pythonhosted.org/packages/b2/7b/b63cbb44096141ed435843bbb251558c8e05cc835c8da31ca6ffb26d44c0/coverage-7.8.0-cp311-cp311-manylinux_2_5_x86_64.manylinux1_x86_64.manylinux_2_17_x86_64.manylinux2014_x86_64.whl", hash = "sha256:d39fc4817fd67b3915256af5dda75fd4ee10621a3d484524487e33416c6f3543", size = 244032 },
    { url = "https://files.pythonhosted.org/packages/97/e3/7fa8c2c00a1ef530c2a42fa5df25a6971391f92739d83d67a4ee6dcf7a02/coverage-7.8.0-cp311-cp311-musllinux_1_2_aarch64.whl", hash = "sha256:b44674870709017e4b4036e3d0d6c17f06a0e6d4436422e0ad29b882c40697d2", size = 243679 },
    { url = "https://files.pythonhosted.org/packages/4f/b3/e0a59d8df9150c8a0c0841d55d6568f0a9195692136c44f3d21f1842c8f6/coverage-7.8.0-cp311-cp311-musllinux_1_2_i686.whl", hash = "sha256:8f99eb72bf27cbb167b636eb1726f590c00e1ad375002230607a844d9e9a2318", size = 241852 },
    { url = "https://files.pythonhosted.org/packages/9b/82/db347ccd57bcef150c173df2ade97976a8367a3be7160e303e43dd0c795f/coverage-7.8.0-cp311-cp311-musllinux_1_2_x86_64.whl", hash = "sha256:b571bf5341ba8c6bc02e0baeaf3b061ab993bf372d982ae509807e7f112554e9", size = 242389 },
    { url = "https://files.pythonhosted.org/packages/21/f6/3f7d7879ceb03923195d9ff294456241ed05815281f5254bc16ef71d6a20/coverage-7.8.0-cp311-cp311-win32.whl", hash = "sha256:e75a2ad7b647fd8046d58c3132d7eaf31b12d8a53c0e4b21fa9c4d23d6ee6d3c", size = 213997 },
    { url = "https://files.pythonhosted.org/packages/28/87/021189643e18ecf045dbe1e2071b2747901f229df302de01c998eeadf146/coverage-7.8.0-cp311-cp311-win_amd64.whl", hash = "sha256:3043ba1c88b2139126fc72cb48574b90e2e0546d4c78b5299317f61b7f718b78", size = 214911 },
    { url = "https://files.pythonhosted.org/packages/aa/12/4792669473297f7973518bec373a955e267deb4339286f882439b8535b39/coverage-7.8.0-cp312-cp312-macosx_10_13_x86_64.whl", hash = "sha256:bbb5cc845a0292e0c520656d19d7ce40e18d0e19b22cb3e0409135a575bf79fc", size = 211684 },
    { url = "https://files.pythonhosted.org/packages/be/e1/2a4ec273894000ebedd789e8f2fc3813fcaf486074f87fd1c5b2cb1c0a2b/coverage-7.8.0-cp312-cp312-macosx_11_0_arm64.whl", hash = "sha256:4dfd9a93db9e78666d178d4f08a5408aa3f2474ad4d0e0378ed5f2ef71640cb6", size = 211935 },
    { url = "https://files.pythonhosted.org/packages/f8/3a/7b14f6e4372786709a361729164125f6b7caf4024ce02e596c4a69bccb89/coverage-7.8.0-cp312-cp312-manylinux_2_17_aarch64.manylinux2014_aarch64.whl", hash = "sha256:f017a61399f13aa6d1039f75cd467be388d157cd81f1a119b9d9a68ba6f2830d", size = 245994 },
    { url = "https://files.pythonhosted.org/packages/54/80/039cc7f1f81dcbd01ea796d36d3797e60c106077e31fd1f526b85337d6a1/coverage-7.8.0-cp312-cp312-manylinux_2_5_i686.manylinux1_i686.manylinux_2_17_i686.manylinux2014_i686.whl", hash = "sha256:0915742f4c82208ebf47a2b154a5334155ed9ef9fe6190674b8a46c2fb89cb05", size = 242885 },
    { url = "https://files.pythonhosted.org/packages/10/e0/dc8355f992b6cc2f9dcd5ef6242b62a3f73264893bc09fbb08bfcab18eb4/coverage-7.8.0-cp312-cp312-manylinux_2_5_x86_64.manylinux1_x86_64.manylinux_2_17_x86_64.manylinux2014_x86_64.whl", hash = "sha256:8a40fcf208e021eb14b0fac6bdb045c0e0cab53105f93ba0d03fd934c956143a", size = 245142 },
    { url = "https://files.pythonhosted.org/packages/43/1b/33e313b22cf50f652becb94c6e7dae25d8f02e52e44db37a82de9ac357e8/coverage-7.8.0-cp312-cp312-musllinux_1_2_aarch64.whl", hash = "sha256:a1f406a8e0995d654b2ad87c62caf6befa767885301f3b8f6f73e6f3c31ec3a6", size = 244906 },
    { url = "https://files.pythonhosted.org/packages/05/08/c0a8048e942e7f918764ccc99503e2bccffba1c42568693ce6955860365e/coverage-7.8.0-cp312-cp312-musllinux_1_2_i686.whl", hash = "sha256:77af0f6447a582fdc7de5e06fa3757a3ef87769fbb0fdbdeba78c23049140a47", size = 243124 },
    { url = "https://files.pythonhosted.org/packages/5b/62/ea625b30623083c2aad645c9a6288ad9fc83d570f9adb913a2abdba562dd/coverage-7.8.0-cp312-cp312-musllinux_1_2_x86_64.whl", hash = "sha256:f2d32f95922927186c6dbc8bc60df0d186b6edb828d299ab10898ef3f40052fe", size = 244317 },
    { url = "https://files.pythonhosted.org/packages/62/cb/3871f13ee1130a6c8f020e2f71d9ed269e1e2124aa3374d2180ee451cee9/coverage-7.8.0-cp312-cp312-win32.whl", hash = "sha256:769773614e676f9d8e8a0980dd7740f09a6ea386d0f383db6821df07d0f08545", size = 214170 },
    { url = "https://files.pythonhosted.org/packages/88/26/69fe1193ab0bfa1eb7a7c0149a066123611baba029ebb448500abd8143f9/coverage-7.8.0-cp312-cp312-win_amd64.whl", hash = "sha256:e5d2b9be5b0693cf21eb4ce0ec8d211efb43966f6657807f6859aab3814f946b", size = 214969 },
    { url = "https://files.pythonhosted.org/packages/60/0c/5da94be095239814bf2730a28cffbc48d6df4304e044f80d39e1ae581997/coverage-7.8.0-cp39-cp39-macosx_10_9_x86_64.whl", hash = "sha256:fa260de59dfb143af06dcf30c2be0b200bed2a73737a8a59248fcb9fa601ef0f", size = 211377 },
    { url = "https://files.pythonhosted.org/packages/d5/cb/b9e93ebf193a0bb89dbcd4f73d7b0e6ecb7c1b6c016671950e25f041835e/coverage-7.8.0-cp39-cp39-macosx_11_0_arm64.whl", hash = "sha256:96121edfa4c2dfdda409877ea8608dd01de816a4dc4a0523356067b305e4e17a", size = 211803 },
    { url = "https://files.pythonhosted.org/packages/78/1a/cdbfe9e1bb14d3afcaf6bb6e1b9ba76c72666e329cd06865bbd241efd652/coverage-7.8.0-cp39-cp39-manylinux_2_17_aarch64.manylinux2014_aarch64.whl", hash = "sha256:6b8af63b9afa1031c0ef05b217faa598f3069148eeee6bb24b79da9012423b82", size = 240561 },
    { url = "https://files.pythonhosted.org/packages/59/04/57f1223f26ac018d7ce791bfa65b0c29282de3e041c1cd3ed430cfeac5a5/coverage-7.8.0-cp39-cp39-manylinux_2_5_i686.manylinux1_i686.manylinux_2_17_i686.manylinux2014_i686.whl", hash = "sha256:89b1f4af0d4afe495cd4787a68e00f30f1d15939f550e869de90a86efa7e0814", size = 238488 },
    { url = "https://files.pythonhosted.org/packages/b7/b1/0f25516ae2a35e265868670384feebe64e7857d9cffeeb3887b0197e2ba2/coverage-7.8.0-cp39-cp39-manylinux_2_5_x86_64.manylinux1_x86_64.manylinux_2_17_x86_64.manylinux2014_x86_64.whl", hash = "sha256:94ec0be97723ae72d63d3aa41961a0b9a6f5a53ff599813c324548d18e3b9e8c", size = 239589 },
    { url = "https://files.pythonhosted.org/packages/e0/a4/99d88baac0d1d5a46ceef2dd687aac08fffa8795e4c3e71b6f6c78e14482/coverage-7.8.0-cp39-cp39-musllinux_1_2_aarch64.whl", hash = "sha256:8a1d96e780bdb2d0cbb297325711701f7c0b6f89199a57f2049e90064c29f6bd", size = 239366 },
    { url = "https://files.pythonhosted.org/packages/ea/9e/1db89e135feb827a868ed15f8fc857160757f9cab140ffee21342c783ceb/coverage-7.8.0-cp39-cp39-musllinux_1_2_i686.whl", hash = "sha256:f1d8a2a57b47142b10374902777e798784abf400a004b14f1b0b9eaf1e528ba4", size = 237591 },
    { url = "https://files.pythonhosted.org/packages/1b/6d/ac4d6fdfd0e201bc82d1b08adfacb1e34b40d21a22cdd62cfaf3c1828566/coverage-7.8.0-cp39-cp39-musllinux_1_2_x86_64.whl", hash = "sha256:cf60dd2696b457b710dd40bf17ad269d5f5457b96442f7f85722bdb16fa6c899", size = 238572 },
    { url = "https://files.pythonhosted.org/packages/25/5e/917cbe617c230f7f1745b6a13e780a3a1cd1cf328dbcd0fd8d7ec52858cd/coverage-7.8.0-cp39-cp39-win32.whl", hash = "sha256:be945402e03de47ba1872cd5236395e0f4ad635526185a930735f66710e1bd3f", size = 213966 },
    { url = "https://files.pythonhosted.org/packages/bd/93/72b434fe550135869f9ea88dd36068af19afce666db576e059e75177e813/coverage-7.8.0-cp39-cp39-win_amd64.whl", hash = "sha256:90e7fbc6216ecaffa5a880cdc9c77b7418c1dcb166166b78dbc630d07f278cc3", size = 214852 },
    { url = "https://files.pythonhosted.org/packages/c4/f1/1da77bb4c920aa30e82fa9b6ea065da3467977c2e5e032e38e66f1c57ffd/coverage-7.8.0-pp39.pp310.pp311-none-any.whl", hash = "sha256:b8194fb8e50d556d5849753de991d390c5a1edeeba50f68e3a9253fbd8bf8ccd", size = 203443 },
    { url = "https://files.pythonhosted.org/packages/59/f1/4da7717f0063a222db253e7121bd6a56f6fb1ba439dcc36659088793347c/coverage-7.8.0-py3-none-any.whl", hash = "sha256:dbf364b4c5e7bae9250528167dfe40219b62e2d573c854d74be213e1e52069f7", size = 203435 },
]

[package.optional-dependencies]
toml = [
    { name = "tomli", marker = "python_full_version <= '3.11'" },
]

[[package]]
name = "deptry"
version = "0.23.0"
source = { registry = "https://pypi.org/simple" }
dependencies = [
    { name = "click" },
    { name = "colorama", marker = "sys_platform == 'win32'" },
    { name = "packaging" },
    { name = "requirements-parser" },
    { name = "tomli", marker = "python_full_version < '3.11'" },
]
sdist = { url = "https://files.pythonhosted.org/packages/52/7e/75a1990a7244a3d3c5364353ac76f1173aa568a67793199d09f995b66c29/deptry-0.23.0.tar.gz", hash = "sha256:4915a3590ccf38ad7a9176aee376745aa9de121f50f8da8fb9ccec87fa93e676", size = 200920 }
wheels = [
    { url = "https://files.pythonhosted.org/packages/d6/85/a8b77c8a87e7c9e81ce8437d752879b5281fd8a0b8a114c6d393f980aa72/deptry-0.23.0-cp39-abi3-macosx_10_12_x86_64.whl", hash = "sha256:1f2a6817a37d76e8f6b667381b7caf6ea3e6d6c18b5be24d36c625f387c79852", size = 1756706 },
    { url = "https://files.pythonhosted.org/packages/53/bf/26c58af1467df6e889c6b969c27dad2c67b8bd625320d9db7d70277a222f/deptry-0.23.0-cp39-abi3-macosx_11_0_arm64.whl", hash = "sha256:9601b64cc0aed42687fdd5c912d5f1e90d7f7333fb589b14e35bfdfebae866f3", size = 1657001 },
    { url = "https://files.pythonhosted.org/packages/ae/7d/b0bd6a50ec3f87b0a5ed3bff64ac2bd5bd8d3205e570bc5bc3170f26a01f/deptry-0.23.0-cp39-abi3-manylinux_2_17_aarch64.manylinux2014_aarch64.whl", hash = "sha256:e6172b2205f6e84bcc9df25226693d4deb9576a6f746c2ace828f6d13401d357", size = 1754607 },
    { url = "https://files.pythonhosted.org/packages/e6/1b/79b1213bb9b58b0bcc200867cd6d64cd76ec4b9c5cdb76f95c3e6ee7b92e/deptry-0.23.0-cp39-abi3-manylinux_2_17_x86_64.manylinux2014_x86_64.whl", hash = "sha256:1cfa4b3a46ee8a026eaa38e4b9ba43fe6036a07fe16bf0a663cb611b939f6af8", size = 1831961 },
    { url = "https://files.pythonhosted.org/packages/09/d6/607004f20637987d437f420f3dad4d6f1a87a4a83380ab60220397ee8fbe/deptry-0.23.0-cp39-abi3-musllinux_1_1_aarch64.whl", hash = "sha256:9d03cc99a61c348df92074a50e0a71b28f264f0edbf686084ca90e6fd44e3abe", size = 1932126 },
    { url = "https://files.pythonhosted.org/packages/ff/ff/6fff20bf2632727af55dc3a24a6f5634dcdf34fd785402a55207ba49d9cc/deptry-0.23.0-cp39-abi3-musllinux_1_1_x86_64.whl", hash = "sha256:9a46f78098f145100dc582a59af8548b26cdfa16cf0fbd85d2d44645e724cb6a", size = 2004755 },
    { url = "https://files.pythonhosted.org/packages/41/30/1b6217bdccf2144d4c3e78f89b2a84db82478b2449599c2d3b4b21a89043/deptry-0.23.0-cp39-abi3-win_amd64.whl", hash = "sha256:d53e803b280791d89a051b6183d9dc40411200e22a8ab7e6c32c6b169822a664", size = 1606944 },
    { url = "https://files.pythonhosted.org/packages/28/ab/47398041d11b19aa9db28f28cf076dbe42aba3e16d67d3e7911330e3a304/deptry-0.23.0-cp39-abi3-win_arm64.whl", hash = "sha256:da7678624f4626d839c8c03675452cefc59d6cf57d25c84a9711dae514719279", size = 1518394 },
    { url = "https://files.pythonhosted.org/packages/42/d7/23cc3de23b23e90cca281105f58c518a11c9a743b425b4a0b0670d0d784c/deptry-0.23.0-pp310-pypy310_pp73-macosx_10_12_x86_64.whl", hash = "sha256:40706dcbed54141f2d23afa70a272171c8c46531cd6f0f9c8ef482c906b3cee2", size = 1755546 },
    { url = "https://files.pythonhosted.org/packages/e6/13/bcc3f728bafe0d2465586b5d7e519c56ff093bb8728ad2828fdf07ac1274/deptry-0.23.0-pp310-pypy310_pp73-macosx_11_0_arm64.whl", hash = "sha256:889541844092f18e7b48631852195f36c25c5afd4d7e074b19ba824b430add50", size = 1656307 },
    { url = "https://files.pythonhosted.org/packages/2c/1a/d1db8bc3dc4f89172cd0e8285f081c4a43d7489a7bad83572eec823840b6/deptry-0.23.0-pp310-pypy310_pp73-manylinux_2_17_aarch64.manylinux2014_aarch64.whl", hash = "sha256:aff9156228eb16cd81792f920c1623c00cb59091ae572600ba0eac587da33c0c", size = 1753353 },
    { url = "https://files.pythonhosted.org/packages/eb/44/3346da11053c92dc6b4bec1b737ebe282e926cf32183ed3662c15bbca431/deptry-0.23.0-pp310-pypy310_pp73-manylinux_2_17_x86_64.manylinux2014_x86_64.whl", hash = "sha256:583154732cfd438a4a090b7d13d8b2016f1ac2732534f34fb689345768d8538b", size = 1831330 },
    { url = "https://files.pythonhosted.org/packages/85/f0/dcf9c31a7d19a54e80914c741319e2fa04e7a9ffd7fb96ee4e17d52bcb3d/deptry-0.23.0-pp310-pypy310_pp73-musllinux_1_1_aarch64.whl", hash = "sha256:736e7bc557aec6118b2a4d454f0d81f070782faeaa9d8d3c9a15985c9f265372", size = 1931459 },
    { url = "https://files.pythonhosted.org/packages/d1/18/95b9776439eac92c98095adb3cbda15588b22b229f9936df30bb10e573ad/deptry-0.23.0-pp310-pypy310_pp73-musllinux_1_1_x86_64.whl", hash = "sha256:5f7e4b1a5232ed6d352fca7173750610a169377d1951d3e9782947191942a765", size = 2004198 },
    { url = "https://files.pythonhosted.org/packages/b2/a9/ea41967d3df7665bab84f1e1e56f7f3a4131ed0a861413a2433bbd9a3c0e/deptry-0.23.0-pp310-pypy310_pp73-win_amd64.whl", hash = "sha256:04afae204654542406318fd3dd6f4a6697579597f37195437daf84a53ee0ebbf", size = 1607152 },
]

[[package]]
name = "distlib"
version = "0.3.9"
source = { registry = "https://pypi.org/simple" }
sdist = { url = "https://files.pythonhosted.org/packages/0d/dd/1bec4c5ddb504ca60fc29472f3d27e8d4da1257a854e1d96742f15c1d02d/distlib-0.3.9.tar.gz", hash = "sha256:a60f20dea646b8a33f3e7772f74dc0b2d0772d2837ee1342a00645c81edf9403", size = 613923 }
wheels = [
    { url = "https://files.pythonhosted.org/packages/91/a1/cf2472db20f7ce4a6be1253a81cfdf85ad9c7885ffbed7047fb72c24cf87/distlib-0.3.9-py2.py3-none-any.whl", hash = "sha256:47f8c22fd27c27e25a65601af709b38e4f0a45ea4fc2e710f65755fa8caaaf87", size = 468973 },
]

[[package]]
name = "dnspython"
version = "2.7.0"
source = { registry = "https://pypi.org/simple" }
sdist = { url = "https://files.pythonhosted.org/packages/b5/4a/263763cb2ba3816dd94b08ad3a33d5fdae34ecb856678773cc40a3605829/dnspython-2.7.0.tar.gz", hash = "sha256:ce9c432eda0dc91cf618a5cedf1a4e142651196bbcd2c80e89ed5a907e5cfaf1", size = 345197 }
wheels = [
    { url = "https://files.pythonhosted.org/packages/68/1b/e0a87d256e40e8c888847551b20a017a6b98139178505dc7ffb96f04e954/dnspython-2.7.0-py3-none-any.whl", hash = "sha256:b4c34b7d10b51bcc3a5071e7b8dee77939f1e878477eeecc965e9835f63c6c86", size = 313632 },
]

[[package]]
name = "email-validator"
version = "2.2.0"
source = { registry = "https://pypi.org/simple" }
dependencies = [
    { name = "dnspython" },
    { name = "idna" },
]
sdist = { url = "https://files.pythonhosted.org/packages/48/ce/13508a1ec3f8bb981ae4ca79ea40384becc868bfae97fd1c942bb3a001b1/email_validator-2.2.0.tar.gz", hash = "sha256:cb690f344c617a714f22e66ae771445a1ceb46821152df8e165c5f9a364582b7", size = 48967 }
wheels = [
    { url = "https://files.pythonhosted.org/packages/d7/ee/bf0adb559ad3c786f12bcbc9296b3f5675f529199bef03e2df281fa1fadb/email_validator-2.2.0-py3-none-any.whl", hash = "sha256:561977c2d73ce3611850a06fa56b414621e0c8faa9d66f2611407d87465da631", size = 33521 },
]

[[package]]
name = "exceptiongroup"
version = "1.2.2"
source = { registry = "https://pypi.org/simple" }
sdist = { url = "https://files.pythonhosted.org/packages/09/35/2495c4ac46b980e4ca1f6ad6db102322ef3ad2410b79fdde159a4b0f3b92/exceptiongroup-1.2.2.tar.gz", hash = "sha256:47c2edf7c6738fafb49fd34290706d1a1a2f4d1c6df275526b62cbb4aa5393cc", size = 28883 }
wheels = [
    { url = "https://files.pythonhosted.org/packages/02/cc/b7e31358aac6ed1ef2bb790a9746ac2c69bcb3c8588b41616914eb106eaf/exceptiongroup-1.2.2-py3-none-any.whl", hash = "sha256:3111b9d131c238bec2f8f516e123e14ba243563fb135d3fe885990585aa7795b", size = 16453 },
]

[[package]]
name = "faker"
version = "37.1.0"
source = { registry = "https://pypi.org/simple" }
dependencies = [
    { name = "tzdata" },
]
sdist = { url = "https://files.pythonhosted.org/packages/ba/a6/b77f42021308ec8b134502343da882c0905d725a4d661c7adeaf7acaf515/faker-37.1.0.tar.gz", hash = "sha256:ad9dc66a3b84888b837ca729e85299a96b58fdaef0323ed0baace93c9614af06", size = 1875707 }
wheels = [
    { url = "https://files.pythonhosted.org/packages/d7/a1/8936bc8e79af80ca38288dd93ed44ed1f9d63beb25447a4c59e746e01f8d/faker-37.1.0-py3-none-any.whl", hash = "sha256:dc2f730be71cb770e9c715b13374d80dbcee879675121ab51f9683d262ae9a1c", size = 1918783 },
]

[[package]]
name = "filelock"
version = "3.18.0"
source = { registry = "https://pypi.org/simple" }
sdist = { url = "https://files.pythonhosted.org/packages/0a/10/c23352565a6544bdc5353e0b15fc1c563352101f30e24bf500207a54df9a/filelock-3.18.0.tar.gz", hash = "sha256:adbc88eabb99d2fec8c9c1b229b171f18afa655400173ddc653d5d01501fb9f2", size = 18075 }
wheels = [
    { url = "https://files.pythonhosted.org/packages/4d/36/2a115987e2d8c300a974597416d9de88f2444426de9571f4b59b2cca3acc/filelock-3.18.0-py3-none-any.whl", hash = "sha256:c401f4f8377c4464e6db25fff06205fd89bdd83b65eb0488ed1b160f780e21de", size = 16215 },
]

[[package]]
name = "furl"
version = "2.1.4"
source = { registry = "https://pypi.org/simple" }
dependencies = [
    { name = "orderedmultidict" },
    { name = "six" },
]
sdist = { url = "https://files.pythonhosted.org/packages/53/e4/203a76fa2ef46cdb0a618295cc115220cbb874229d4d8721068335eb87f0/furl-2.1.4.tar.gz", hash = "sha256:877657501266c929269739fb5f5980534a41abd6bbabcb367c136d1d3b2a6015", size = 57526 }
wheels = [
    { url = "https://files.pythonhosted.org/packages/61/8c/dce3b1b7593858eba995b2dfdb833f872c7f863e3da92aab7128a6b11af4/furl-2.1.4-py2.py3-none-any.whl", hash = "sha256:da34d0b34e53ffe2d2e6851a7085a05d96922b5b578620a37377ff1dbeeb11c8", size = 27550 },
]

[[package]]
name = "identify"
version = "2.6.9"
source = { registry = "https://pypi.org/simple" }
sdist = { url = "https://files.pythonhosted.org/packages/9b/98/a71ab060daec766acc30fb47dfca219d03de34a70d616a79a38c6066c5bf/identify-2.6.9.tar.gz", hash = "sha256:d40dfe3142a1421d8518e3d3985ef5ac42890683e32306ad614a29490abeb6bf", size = 99249 }
wheels = [
    { url = "https://files.pythonhosted.org/packages/07/ce/0845144ed1f0e25db5e7a79c2354c1da4b5ce392b8966449d5db8dca18f1/identify-2.6.9-py2.py3-none-any.whl", hash = "sha256:c98b4322da415a8e5a70ff6e51fbc2d2932c015532d77e9f8537b4ba7813b150", size = 99101 },
]

[[package]]
name = "idna"
version = "3.10"
source = { registry = "https://pypi.org/simple" }
sdist = { url = "https://files.pythonhosted.org/packages/f1/70/7703c29685631f5a7590aa73f1f1d3fa9a380e654b86af429e0934a32f7d/idna-3.10.tar.gz", hash = "sha256:12f65c9b470abda6dc35cf8e63cc574b1c52b11df2c86030af0ac09b01b13ea9", size = 190490 }
wheels = [
    { url = "https://files.pythonhosted.org/packages/76/c6/c88e154df9c4e1a2a66ccf0005a88dfb2650c1dffb6f5ce603dfbd452ce3/idna-3.10-py3-none-any.whl", hash = "sha256:946d195a0d259cbba61165e88e65941f16e9b36ea6ddb97f00452bae8b1287d3", size = 70442 },
]

[[package]]
name = "iniconfig"
version = "2.1.0"
source = { registry = "https://pypi.org/simple" }
sdist = { url = "https://files.pythonhosted.org/packages/f2/97/ebf4da567aa6827c909642694d71c9fcf53e5b504f2d96afea02718862f3/iniconfig-2.1.0.tar.gz", hash = "sha256:3abbd2e30b36733fee78f9c7f7308f2d0050e88f0087fd25c2645f63c773e1c7", size = 4793 }
wheels = [
    { url = "https://files.pythonhosted.org/packages/2c/e1/e6716421ea10d38022b952c159d5161ca1193197fb744506875fbb87ea7b/iniconfig-2.1.0-py3-none-any.whl", hash = "sha256:9deba5723312380e77435581c6bf4935c94cbfab9b1ed33ef8d238ea168eb760", size = 6050 },
]

[[package]]
name = "loguru"
version = "0.7.3"
source = { registry = "https://pypi.org/simple" }
dependencies = [
    { name = "colorama", marker = "sys_platform == 'win32'" },
    { name = "win32-setctime", marker = "sys_platform == 'win32'" },
]
sdist = { url = "https://files.pythonhosted.org/packages/3a/05/a1dae3dffd1116099471c643b8924f5aa6524411dc6c63fdae648c4f1aca/loguru-0.7.3.tar.gz", hash = "sha256:19480589e77d47b8d85b2c827ad95d49bf31b0dcde16593892eb51dd18706eb6", size = 63559 }
wheels = [
    { url = "https://files.pythonhosted.org/packages/0c/29/0348de65b8cc732daa3e33e67806420b2ae89bdce2b04af740289c5c6c8c/loguru-0.7.3-py3-none-any.whl", hash = "sha256:31a33c10c8e1e10422bfd431aeb5d351c7cf7fa671e3c4df004162264b28220c", size = 61595 },
]

[[package]]
name = "markdown-it-py"
version = "3.0.0"
source = { registry = "https://pypi.org/simple" }
dependencies = [
    { name = "mdurl" },
]
sdist = { url = "https://files.pythonhosted.org/packages/38/71/3b932df36c1a044d397a1f92d1cf91ee0a503d91e470cbd670aa66b07ed0/markdown-it-py-3.0.0.tar.gz", hash = "sha256:e3f60a94fa066dc52ec76661e37c851cb232d92f9886b15cb560aaada2df8feb", size = 74596 }
wheels = [
    { url = "https://files.pythonhosted.org/packages/42/d7/1ec15b46af6af88f19b8e5ffea08fa375d433c998b8a7639e76935c14f1f/markdown_it_py-3.0.0-py3-none-any.whl", hash = "sha256:355216845c60bd96232cd8d8c40e8f9765cc86f46880e43a8fd22dc1a1a8cab1", size = 87528 },
]

[[package]]
name = "mdurl"
version = "0.1.2"
source = { registry = "https://pypi.org/simple" }
sdist = { url = "https://files.pythonhosted.org/packages/d6/54/cfe61301667036ec958cb99bd3efefba235e65cdeb9c84d24a8293ba1d90/mdurl-0.1.2.tar.gz", hash = "sha256:bb413d29f5eea38f31dd4754dd7377d4465116fb207585f97bf925588687c1ba", size = 8729 }
wheels = [
    { url = "https://files.pythonhosted.org/packages/b3/38/89ba8ad64ae25be8de66a6d463314cf1eb366222074cfda9ee839c56a4b4/mdurl-0.1.2-py3-none-any.whl", hash = "sha256:84008a41e51615a49fc9966191ff91509e3c40b939176e643fd50a5c2196b8f8", size = 9979 },
]

[[package]]
name = "mypy"
version = "1.15.0"
source = { registry = "https://pypi.org/simple" }
dependencies = [
    { name = "mypy-extensions" },
    { name = "tomli", marker = "python_full_version < '3.11'" },
    { name = "typing-extensions" },
]
sdist = { url = "https://files.pythonhosted.org/packages/ce/43/d5e49a86afa64bd3839ea0d5b9c7103487007d728e1293f52525d6d5486a/mypy-1.15.0.tar.gz", hash = "sha256:404534629d51d3efea5c800ee7c42b72a6554d6c400e6a79eafe15d11341fd43", size = 3239717 }
wheels = [
    { url = "https://files.pythonhosted.org/packages/68/f8/65a7ce8d0e09b6329ad0c8d40330d100ea343bd4dd04c4f8ae26462d0a17/mypy-1.15.0-cp310-cp310-macosx_10_9_x86_64.whl", hash = "sha256:979e4e1a006511dacf628e36fadfecbcc0160a8af6ca7dad2f5025529e082c13", size = 10738433 },
    { url = "https://files.pythonhosted.org/packages/b4/95/9c0ecb8eacfe048583706249439ff52105b3f552ea9c4024166c03224270/mypy-1.15.0-cp310-cp310-macosx_11_0_arm64.whl", hash = "sha256:c4bb0e1bd29f7d34efcccd71cf733580191e9a264a2202b0239da95984c5b559", size = 9861472 },
    { url = "https://files.pythonhosted.org/packages/84/09/9ec95e982e282e20c0d5407bc65031dfd0f0f8ecc66b69538296e06fcbee/mypy-1.15.0-cp310-cp310-manylinux_2_17_aarch64.manylinux2014_aarch64.manylinux_2_28_aarch64.whl", hash = "sha256:be68172e9fd9ad8fb876c6389f16d1c1b5f100ffa779f77b1fb2176fcc9ab95b", size = 11611424 },
    { url = "https://files.pythonhosted.org/packages/78/13/f7d14e55865036a1e6a0a69580c240f43bc1f37407fe9235c0d4ef25ffb0/mypy-1.15.0-cp310-cp310-manylinux_2_17_x86_64.manylinux2014_x86_64.manylinux_2_28_x86_64.whl", hash = "sha256:c7be1e46525adfa0d97681432ee9fcd61a3964c2446795714699a998d193f1a3", size = 12365450 },
    { url = "https://files.pythonhosted.org/packages/48/e1/301a73852d40c241e915ac6d7bcd7fedd47d519246db2d7b86b9d7e7a0cb/mypy-1.15.0-cp310-cp310-musllinux_1_2_x86_64.whl", hash = "sha256:2e2c2e6d3593f6451b18588848e66260ff62ccca522dd231cd4dd59b0160668b", size = 12551765 },
    { url = "https://files.pythonhosted.org/packages/77/ba/c37bc323ae5fe7f3f15a28e06ab012cd0b7552886118943e90b15af31195/mypy-1.15.0-cp310-cp310-win_amd64.whl", hash = "sha256:6983aae8b2f653e098edb77f893f7b6aca69f6cffb19b2cc7443f23cce5f4828", size = 9274701 },
    { url = "https://files.pythonhosted.org/packages/03/bc/f6339726c627bd7ca1ce0fa56c9ae2d0144604a319e0e339bdadafbbb599/mypy-1.15.0-cp311-cp311-macosx_10_9_x86_64.whl", hash = "sha256:2922d42e16d6de288022e5ca321cd0618b238cfc5570e0263e5ba0a77dbef56f", size = 10662338 },
    { url = "https://files.pythonhosted.org/packages/e2/90/8dcf506ca1a09b0d17555cc00cd69aee402c203911410136cd716559efe7/mypy-1.15.0-cp311-cp311-macosx_11_0_arm64.whl", hash = "sha256:2ee2d57e01a7c35de00f4634ba1bbf015185b219e4dc5909e281016df43f5ee5", size = 9787540 },
    { url = "https://files.pythonhosted.org/packages/05/05/a10f9479681e5da09ef2f9426f650d7b550d4bafbef683b69aad1ba87457/mypy-1.15.0-cp311-cp311-manylinux_2_17_aarch64.manylinux2014_aarch64.manylinux_2_28_aarch64.whl", hash = "sha256:973500e0774b85d9689715feeffcc980193086551110fd678ebe1f4342fb7c5e", size = 11538051 },
    { url = "https://files.pythonhosted.org/packages/e9/9a/1f7d18b30edd57441a6411fcbc0c6869448d1a4bacbaee60656ac0fc29c8/mypy-1.15.0-cp311-cp311-manylinux_2_17_x86_64.manylinux2014_x86_64.manylinux_2_28_x86_64.whl", hash = "sha256:5a95fb17c13e29d2d5195869262f8125dfdb5c134dc8d9a9d0aecf7525b10c2c", size = 12286751 },
    { url = "https://files.pythonhosted.org/packages/72/af/19ff499b6f1dafcaf56f9881f7a965ac2f474f69f6f618b5175b044299f5/mypy-1.15.0-cp311-cp311-musllinux_1_2_x86_64.whl", hash = "sha256:1905f494bfd7d85a23a88c5d97840888a7bd516545fc5aaedff0267e0bb54e2f", size = 12421783 },
    { url = "https://files.pythonhosted.org/packages/96/39/11b57431a1f686c1aed54bf794870efe0f6aeca11aca281a0bd87a5ad42c/mypy-1.15.0-cp311-cp311-win_amd64.whl", hash = "sha256:c9817fa23833ff189db061e6d2eff49b2f3b6ed9856b4a0a73046e41932d744f", size = 9265618 },
    { url = "https://files.pythonhosted.org/packages/98/3a/03c74331c5eb8bd025734e04c9840532226775c47a2c39b56a0c8d4f128d/mypy-1.15.0-cp312-cp312-macosx_10_13_x86_64.whl", hash = "sha256:aea39e0583d05124836ea645f412e88a5c7d0fd77a6d694b60d9b6b2d9f184fd", size = 10793981 },
    { url = "https://files.pythonhosted.org/packages/f0/1a/41759b18f2cfd568848a37c89030aeb03534411eef981df621d8fad08a1d/mypy-1.15.0-cp312-cp312-macosx_11_0_arm64.whl", hash = "sha256:2f2147ab812b75e5b5499b01ade1f4a81489a147c01585cda36019102538615f", size = 9749175 },
    { url = "https://files.pythonhosted.org/packages/12/7e/873481abf1ef112c582db832740f4c11b2bfa510e829d6da29b0ab8c3f9c/mypy-1.15.0-cp312-cp312-manylinux_2_17_aarch64.manylinux2014_aarch64.manylinux_2_28_aarch64.whl", hash = "sha256:ce436f4c6d218a070048ed6a44c0bbb10cd2cc5e272b29e7845f6a2f57ee4464", size = 11455675 },
    { url = "https://files.pythonhosted.org/packages/b3/d0/92ae4cde706923a2d3f2d6c39629134063ff64b9dedca9c1388363da072d/mypy-1.15.0-cp312-cp312-manylinux_2_17_x86_64.manylinux2014_x86_64.manylinux_2_28_x86_64.whl", hash = "sha256:8023ff13985661b50a5928fc7a5ca15f3d1affb41e5f0a9952cb68ef090b31ee", size = 12410020 },
    { url = "https://files.pythonhosted.org/packages/46/8b/df49974b337cce35f828ba6fda228152d6db45fed4c86ba56ffe442434fd/mypy-1.15.0-cp312-cp312-musllinux_1_2_x86_64.whl", hash = "sha256:1124a18bc11a6a62887e3e137f37f53fbae476dc36c185d549d4f837a2a6a14e", size = 12498582 },
    { url = "https://files.pythonhosted.org/packages/13/50/da5203fcf6c53044a0b699939f31075c45ae8a4cadf538a9069b165c1050/mypy-1.15.0-cp312-cp312-win_amd64.whl", hash = "sha256:171a9ca9a40cd1843abeca0e405bc1940cd9b305eaeea2dda769ba096932bb22", size = 9366614 },
    { url = "https://files.pythonhosted.org/packages/5a/fa/79cf41a55b682794abe71372151dbbf856e3008f6767057229e6649d294a/mypy-1.15.0-cp39-cp39-macosx_10_9_x86_64.whl", hash = "sha256:e601a7fa172c2131bff456bb3ee08a88360760d0d2f8cbd7a75a65497e2df078", size = 10737129 },
    { url = "https://files.pythonhosted.org/packages/d3/33/dd8feb2597d648de29e3da0a8bf4e1afbda472964d2a4a0052203a6f3594/mypy-1.15.0-cp39-cp39-macosx_11_0_arm64.whl", hash = "sha256:712e962a6357634fef20412699a3655c610110e01cdaa6180acec7fc9f8513ba", size = 9856335 },
    { url = "https://files.pythonhosted.org/packages/e4/b5/74508959c1b06b96674b364ffeb7ae5802646b32929b7701fc6b18447592/mypy-1.15.0-cp39-cp39-manylinux_2_17_aarch64.manylinux2014_aarch64.manylinux_2_28_aarch64.whl", hash = "sha256:f95579473af29ab73a10bada2f9722856792a36ec5af5399b653aa28360290a5", size = 11611935 },
    { url = "https://files.pythonhosted.org/packages/6c/53/da61b9d9973efcd6507183fdad96606996191657fe79701b2c818714d573/mypy-1.15.0-cp39-cp39-manylinux_2_17_x86_64.manylinux2014_x86_64.manylinux_2_28_x86_64.whl", hash = "sha256:8f8722560a14cde92fdb1e31597760dc35f9f5524cce17836c0d22841830fd5b", size = 12365827 },
    { url = "https://files.pythonhosted.org/packages/c1/72/965bd9ee89540c79a25778cc080c7e6ef40aa1eeac4d52cec7eae6eb5228/mypy-1.15.0-cp39-cp39-musllinux_1_2_x86_64.whl", hash = "sha256:1fbb8da62dc352133d7d7ca90ed2fb0e9d42bb1a32724c287d3c76c58cbaa9c2", size = 12541924 },
    { url = "https://files.pythonhosted.org/packages/46/d0/f41645c2eb263e6c77ada7d76f894c580c9ddb20d77f0c24d34273a4dab2/mypy-1.15.0-cp39-cp39-win_amd64.whl", hash = "sha256:d10d994b41fb3497719bbf866f227b3489048ea4bbbb5015357db306249f7980", size = 9271176 },
    { url = "https://files.pythonhosted.org/packages/09/4e/a7d65c7322c510de2c409ff3828b03354a7c43f5a8ed458a7a131b41c7b9/mypy-1.15.0-py3-none-any.whl", hash = "sha256:5469affef548bd1895d86d3bf10ce2b44e33d86923c29e4d675b3e323437ea3e", size = 2221777 },
]

[[package]]
name = "mypy-extensions"
version = "1.0.0"
source = { registry = "https://pypi.org/simple" }
sdist = { url = "https://files.pythonhosted.org/packages/98/a4/1ab47638b92648243faf97a5aeb6ea83059cc3624972ab6b8d2316078d3f/mypy_extensions-1.0.0.tar.gz", hash = "sha256:75dbf8955dc00442a438fc4d0666508a9a97b6bd41aa2f0ffe9d2f2725af0782", size = 4433 }
wheels = [
    { url = "https://files.pythonhosted.org/packages/2a/e2/5d3f6ada4297caebe1a2add3b126fe800c96f56dbe5d1988a2cbe0b267aa/mypy_extensions-1.0.0-py3-none-any.whl", hash = "sha256:4392f6c0eb8a5668a69e23d168ffa70f0be9ccfd32b5cc2d26a34ae5b844552d", size = 4695 },
]

[[package]]
name = "nodeenv"
version = "1.9.1"
source = { registry = "https://pypi.org/simple" }
sdist = { url = "https://files.pythonhosted.org/packages/43/16/fc88b08840de0e0a72a2f9d8c6bae36be573e475a6326ae854bcc549fc45/nodeenv-1.9.1.tar.gz", hash = "sha256:6ec12890a2dab7946721edbfbcd91f3319c6ccc9aec47be7c7e6b7011ee6645f", size = 47437 }
wheels = [
    { url = "https://files.pythonhosted.org/packages/d2/1d/1b658dbd2b9fa9c4c9f32accbfc0205d532c8c6194dc0f2a4c0428e7128a/nodeenv-1.9.1-py2.py3-none-any.whl", hash = "sha256:ba11c9782d29c27c70ffbdda2d7415098754709be8a7056d79a737cd901155c9", size = 22314 },
]

[[package]]
name = "orderedmultidict"
version = "1.0.1"
source = { registry = "https://pypi.org/simple" }
dependencies = [
    { name = "six" },
]
sdist = { url = "https://files.pythonhosted.org/packages/53/4e/3823a27d764bb8388711f4cb6f24e58453e92d6928f4163fdb01e3a3789f/orderedmultidict-1.0.1.tar.gz", hash = "sha256:04070bbb5e87291cc9bfa51df413677faf2141c73c61d2a5f7b26bea3cd882ad", size = 20706 }
wheels = [
    { url = "https://files.pythonhosted.org/packages/04/16/5e95c70bda8fe6ea715005c0db8e602400bdba50ae3c72cb380eba551289/orderedmultidict-1.0.1-py2.py3-none-any.whl", hash = "sha256:43c839a17ee3cdd62234c47deca1a8508a3f2ca1d0678a3bf791c87cf84adbf3", size = 11699 },
]

[[package]]
name = "packaging"
version = "24.2"
source = { registry = "https://pypi.org/simple" }
sdist = { url = "https://files.pythonhosted.org/packages/d0/63/68dbb6eb2de9cb10ee4c9c14a0148804425e13c4fb20d61cce69f53106da/packaging-24.2.tar.gz", hash = "sha256:c228a6dc5e932d346bc5739379109d49e8853dd8223571c7c5b55260edc0b97f", size = 163950 }
wheels = [
    { url = "https://files.pythonhosted.org/packages/88/ef/eb23f262cca3c0c4eb7ab1933c3b1f03d021f2c48f54763065b6f0e321be/packaging-24.2-py3-none-any.whl", hash = "sha256:09abb1bccd265c01f4a3aa3f7a7db064b36514d2cba19a2f694fe6150451a759", size = 65451 },
]

[[package]]
name = "pillow"
version = "9.5.0"
source = { registry = "https://pypi.org/simple" }
sdist = { url = "https://files.pythonhosted.org/packages/00/d5/4903f310765e0ff2b8e91ffe55031ac6af77d982f0156061e20a4d1a8b2d/Pillow-9.5.0.tar.gz", hash = "sha256:bf548479d336726d7a0eceb6e767e179fbde37833ae42794602631a070d630f1", size = 50488147 }
wheels = [
    { url = "https://files.pythonhosted.org/packages/1b/bc/cff591742feea45f88a3b8a83f7cab4a1dcdb4bcdfc51a06d92f96c81165/Pillow-9.5.0-cp310-cp310-macosx_10_10_x86_64.whl", hash = "sha256:ace6ca218308447b9077c14ea4ef381ba0b67ee78d64046b3f19cf4e1139ad16", size = 3395758 },
    { url = "https://files.pythonhosted.org/packages/38/06/de304914ecd2c911939a28579546bd4d9b6ae0b3c07ce5fe9bd7d100eb34/Pillow-9.5.0-cp310-cp310-macosx_11_0_arm64.whl", hash = "sha256:d3d403753c9d5adc04d4694d35cf0391f0f3d57c8e0030aac09d7678fa8030aa", size = 3077111 },
    { url = "https://files.pythonhosted.org/packages/9a/57/7864b6a22acb5f1d4b70af8c92cbd5e3af25f4d5869c24cd8074ca1f3593/Pillow-9.5.0-cp310-cp310-manylinux_2_17_aarch64.manylinux2014_aarch64.whl", hash = "sha256:5ba1b81ee69573fe7124881762bb4cd2e4b6ed9dd28c9c60a632902fe8db8b38", size = 3112529 },
    { url = "https://files.pythonhosted.org/packages/62/88/46a35f690ee4f8b08aef5fdb47f63d29c34f6874834155e52bf4456d9566/Pillow-9.5.0-cp310-cp310-manylinux_2_17_i686.manylinux2014_i686.whl", hash = "sha256:fe7e1c262d3392afcf5071df9afa574544f28eac825284596ac6db56e6d11062", size = 3386670 },
    { url = "https://files.pythonhosted.org/packages/59/1d/26a56ed1deae695a8c7d13fb514284ba8b9fd62bab9ebe6d6b474523b8b0/Pillow-9.5.0-cp310-cp310-manylinux_2_17_x86_64.manylinux2014_x86_64.whl", hash = "sha256:8f36397bf3f7d7c6a3abdea815ecf6fd14e7fcd4418ab24bae01008d8d8ca15e", size = 3308572 },
    { url = "https://files.pythonhosted.org/packages/d4/36/d22b0fac821a14572fdb9a8015b2bf19ee81eaa560ea25a6772760c86a30/Pillow-9.5.0-cp310-cp310-manylinux_2_28_aarch64.whl", hash = "sha256:252a03f1bdddce077eff2354c3861bf437c892fb1832f75ce813ee94347aa9b5", size = 3163999 },
    { url = "https://files.pythonhosted.org/packages/25/6b/d3c35d207c9c0b6c2f855420f62e64ef43d348e8c797ad1c32b9f2106a19/Pillow-9.5.0-cp310-cp310-manylinux_2_28_x86_64.whl", hash = "sha256:85ec677246533e27770b0de5cf0f9d6e4ec0c212a1f89dfc941b64b21226009d", size = 3415623 },
    { url = "https://files.pythonhosted.org/packages/7a/6a/a7df39c502caeadd942d8bf97bc2fdfc819fbdc7499a2ab05e7db43611ac/Pillow-9.5.0-cp310-cp310-musllinux_1_1_aarch64.whl", hash = "sha256:b416f03d37d27290cb93597335a2f85ed446731200705b22bb927405320de903", size = 3350658 },
    { url = "https://files.pythonhosted.org/packages/2e/ad/d29c8c48498da680521665b8483beb78a9343269bbd0730970e9396b01f0/Pillow-9.5.0-cp310-cp310-musllinux_1_1_x86_64.whl", hash = "sha256:1781a624c229cb35a2ac31cc4a77e28cafc8900733a864870c49bfeedacd106a", size = 3414574 },
    { url = "https://files.pythonhosted.org/packages/93/54/9d7f01fd3fe4069c88827728646e3c8f1aff0995e8422d841b38f034f39a/Pillow-9.5.0-cp310-cp310-win32.whl", hash = "sha256:8507eda3cd0608a1f94f58c64817e83ec12fa93a9436938b191b80d9e4c0fc44", size = 2211916 },
    { url = "https://files.pythonhosted.org/packages/3e/14/0030e542f2acfea43635e55584c114e6cfd94d342393a5f71f74c172dc35/Pillow-9.5.0-cp310-cp310-win_amd64.whl", hash = "sha256:d3c6b54e304c60c4181da1c9dadf83e4a54fd266a99c70ba646a9baa626819eb", size = 2511474 },
    { url = "https://files.pythonhosted.org/packages/78/a8/3c2d737d856eb9cd8c18e78f6fe0ed08a2805bded74cbb0455584859023b/Pillow-9.5.0-cp311-cp311-macosx_10_10_x86_64.whl", hash = "sha256:7ec6f6ce99dab90b52da21cf0dc519e21095e332ff3b399a357c187b1a5eee32", size = 3395792 },
    { url = "https://files.pythonhosted.org/packages/a9/15/310cde63cb15a091de889ded26281924cf9cfa5c000b36b06bd0c7f50261/Pillow-9.5.0-cp311-cp311-macosx_11_0_arm64.whl", hash = "sha256:560737e70cb9c6255d6dcba3de6578a9e2ec4b573659943a5e7e4af13f298f5c", size = 3077092 },
    { url = "https://files.pythonhosted.org/packages/17/66/20db69c0361902a2f6ee2086d3e83c70133e3fb4cb31470e59a8ed37184e/Pillow-9.5.0-cp311-cp311-manylinux_2_17_aarch64.manylinux2014_aarch64.whl", hash = "sha256:96e88745a55b88a7c64fa49bceff363a1a27d9a64e04019c2281049444a571e3", size = 3112543 },
    { url = "https://files.pythonhosted.org/packages/5c/a8/ff526cdec6b56eb20c992e7083f02c8065049ed1e62fbc159390d7a3dd5e/Pillow-9.5.0-cp311-cp311-manylinux_2_17_i686.manylinux2014_i686.whl", hash = "sha256:d9c206c29b46cfd343ea7cdfe1232443072bbb270d6a46f59c259460db76779a", size = 3386654 },
    { url = "https://files.pythonhosted.org/packages/3b/70/e9a45a2e9c58c23e023fcda5af9686f5b42c718cc9bc86194e0025cf0ec5/Pillow-9.5.0-cp311-cp311-manylinux_2_17_x86_64.manylinux2014_x86_64.whl", hash = "sha256:cfcc2c53c06f2ccb8976fb5c71d448bdd0a07d26d8e07e321c103416444c7ad1", size = 3308566 },
    { url = "https://files.pythonhosted.org/packages/61/a5/ee306d6cc53c9a30c23ba2313b43b67fdf76c611ca5afd0cdd62922cbd3e/Pillow-9.5.0-cp311-cp311-manylinux_2_28_aarch64.whl", hash = "sha256:a0f9bb6c80e6efcde93ffc51256d5cfb2155ff8f78292f074f60f9e70b942d99", size = 3164027 },
    { url = "https://files.pythonhosted.org/packages/3d/59/e6bd2c3715ace343d9739276ceed79657fe116923238d102cf731ab463dd/Pillow-9.5.0-cp311-cp311-manylinux_2_28_x86_64.whl", hash = "sha256:8d935f924bbab8f0a9a28404422da8af4904e36d5c33fc6f677e4c4485515625", size = 3415610 },
    { url = "https://files.pythonhosted.org/packages/9a/6d/9beb596ba5a5e61081c843187bcdbb42a5c9a9ef552751b554894247da7a/Pillow-9.5.0-cp311-cp311-musllinux_1_1_aarch64.whl", hash = "sha256:fed1e1cf6a42577953abbe8e6cf2fe2f566daebde7c34724ec8803c4c0cda579", size = 3350704 },
    { url = "https://files.pythonhosted.org/packages/1e/e4/de633d85be3b3c770c554a37a89e8273069bd19c34b15a419c2795600310/Pillow-9.5.0-cp311-cp311-musllinux_1_1_x86_64.whl", hash = "sha256:c1170d6b195555644f0616fd6ed929dfcf6333b8675fcca044ae5ab110ded296", size = 3414604 },
    { url = "https://files.pythonhosted.org/packages/46/a0/e410f655300932308e70e883dd60c0c51e6f74bed138641ea9193e64fd7c/Pillow-9.5.0-cp311-cp311-win32.whl", hash = "sha256:54f7102ad31a3de5666827526e248c3530b3a33539dbda27c6843d19d72644ec", size = 2211929 },
    { url = "https://files.pythonhosted.org/packages/0c/02/7729c8aecbc525b560c7eb283ffa34c6f5a6d0ed6d1339570c65a3e63088/Pillow-9.5.0-cp311-cp311-win_amd64.whl", hash = "sha256:cfa4561277f677ecf651e2b22dc43e8f5368b74a25a8f7d1d4a3a243e573f2d4", size = 2511551 },
    { url = "https://files.pythonhosted.org/packages/b9/8b/d38cc68796be4ac238db327682a1acfbc5deccf64a150aa44ee1efbaafae/Pillow-9.5.0-cp311-cp311-win_arm64.whl", hash = "sha256:965e4a05ef364e7b973dd17fc765f42233415974d773e82144c9bbaaaea5d089", size = 2489206 },
    { url = "https://files.pythonhosted.org/packages/5d/38/b7bcbab3bfe1946ba9cf71c1fa03e541b498069457be49eadcdc229412ef/Pillow-9.5.0-cp312-cp312-win32.whl", hash = "sha256:22baf0c3cf0c7f26e82d6e1adf118027afb325e703922c8dfc1d5d0156bb2eeb", size = 2211914 },
    { url = "https://files.pythonhosted.org/packages/29/8a/f4cf3f32bc554f9260b645ea1151449ac13525796d3d1a42076d75945d8d/Pillow-9.5.0-cp312-cp312-win_amd64.whl", hash = "sha256:432b975c009cf649420615388561c0ce7cc31ce9b2e374db659ee4f7d57a1f8b", size = 2511483 },
    { url = "https://files.pythonhosted.org/packages/64/46/672289c0ff87733fb93854dedf3a8d65642a25c0bfc88e7f6d722f9161a5/Pillow-9.5.0-cp39-cp39-macosx_10_10_x86_64.whl", hash = "sha256:482877592e927fd263028c105b36272398e3e1be3269efda09f6ba21fd83ec66", size = 3395750 },
    { url = "https://files.pythonhosted.org/packages/a9/70/9259e93534d01f846f7d0501f19bb7d8cc1751741bc20826fc8d3a20fe32/Pillow-9.5.0-cp39-cp39-macosx_11_0_arm64.whl", hash = "sha256:3ded42b9ad70e5f1754fb7c2e2d6465a9c842e41d178f262e08b8c85ed8a1d8e", size = 3077133 },
    { url = "https://files.pythonhosted.org/packages/95/62/8a943681db5f6588498ed86aa1568dd31c63f6afdabe50841589fc662c68/Pillow-9.5.0-cp39-cp39-manylinux_2_17_aarch64.manylinux2014_aarch64.whl", hash = "sha256:c446d2245ba29820d405315083d55299a796695d747efceb5717a8b450324115", size = 3112534 },
    { url = "https://files.pythonhosted.org/packages/f2/43/0892913d499c8df2c88dee69d59e77de19e0c51754a9be82023880641c09/Pillow-9.5.0-cp39-cp39-manylinux_2_17_i686.manylinux2014_i686.whl", hash = "sha256:8aca1152d93dcc27dc55395604dcfc55bed5f25ef4c98716a928bacba90d33a3", size = 3386725 },
    { url = "https://files.pythonhosted.org/packages/ff/fc/48a51c0fe2a00d5def57b9981a1e0f8339b516351da7a51500383d833bc8/Pillow-9.5.0-cp39-cp39-manylinux_2_17_x86_64.manylinux2014_x86_64.whl", hash = "sha256:608488bdcbdb4ba7837461442b90ea6f3079397ddc968c31265c1e056964f1ef", size = 3308605 },
    { url = "https://files.pythonhosted.org/packages/af/b7/f9faf80e3c93b02712c5748f10c75a8948e74eca61ec2408f7e1d4c9dd16/Pillow-9.5.0-cp39-cp39-manylinux_2_28_aarch64.whl", hash = "sha256:60037a8db8750e474af7ffc9faa9b5859e6c6d0a50e55c45576bf28be7419705", size = 3164057 },
    { url = "https://files.pythonhosted.org/packages/3b/2b/57915b8af178e2c20bfd403ffed4521947881f9dbbfbaba48210dc59b9d7/Pillow-9.5.0-cp39-cp39-manylinux_2_28_x86_64.whl", hash = "sha256:07999f5834bdc404c442146942a2ecadd1cb6292f5229f4ed3b31e0a108746b1", size = 3415613 },
    { url = "https://files.pythonhosted.org/packages/e7/2a/f3ed578595f8486ee2cc07434460097d89aedd406a3db849b890ca8ec416/Pillow-9.5.0-cp39-cp39-musllinux_1_1_aarch64.whl", hash = "sha256:a127ae76092974abfbfa38ca2d12cbeddcdeac0fb71f9627cc1135bedaf9d51a", size = 3350667 },
    { url = "https://files.pythonhosted.org/packages/28/a2/f2d0d584d45100a5419fd70a1233ade8f12469ffe6e8e3acd40364beaadb/Pillow-9.5.0-cp39-cp39-musllinux_1_1_x86_64.whl", hash = "sha256:489f8389261e5ed43ac8ff7b453162af39c3e8abd730af8363587ba64bb2e865", size = 3414552 },
    { url = "https://files.pythonhosted.org/packages/51/3a/a6701b987007aaa43559b7d8510629845b25686f09a0eb29f8946a62d767/Pillow-9.5.0-cp39-cp39-win32.whl", hash = "sha256:9b1af95c3a967bf1da94f253e56b6286b50af23392a886720f563c547e48e964", size = 2229361 },
    { url = "https://files.pythonhosted.org/packages/69/72/48cc52bff8731cf72bc4101e34dc44807a410c171f921afb582a511da50e/Pillow-9.5.0-cp39-cp39-win_amd64.whl", hash = "sha256:77165c4a5e7d5a284f10a6efaa39a0ae8ba839da344f20b111d62cc932fa4e5d", size = 2538580 },
    { url = "https://files.pythonhosted.org/packages/24/35/92032a00f41bea9bf93f19d48f15daac27d1365c0038fe22dc4e7fc7c8b0/Pillow-9.5.0-pp39-pypy39_pp73-macosx_10_10_x86_64.whl", hash = "sha256:c380b27d041209b849ed246b111b7c166ba36d7933ec6e41175fd15ab9eb1572", size = 3349772 },
    { url = "https://files.pythonhosted.org/packages/50/ce/d39869c22904558ce32e664904cf72f13a9d47703b72392e881d9e7b6082/Pillow-9.5.0-pp39-pypy39_pp73-manylinux_2_17_i686.manylinux2014_i686.whl", hash = "sha256:7c9af5a3b406a50e313467e3565fc99929717f780164fe6fbb7704edba0cebbe", size = 3281583 },
    { url = "https://files.pythonhosted.org/packages/7a/75/4a382d1567efc6f4e3054f693167f8ce2d1ad939c5f6f12aa5c50f74b997/Pillow-9.5.0-pp39-pypy39_pp73-manylinux_2_17_x86_64.manylinux2014_x86_64.whl", hash = "sha256:5671583eab84af046a397d6d0ba25343c00cd50bce03787948e0fff01d4fd9b1", size = 3222603 },
    { url = "https://files.pythonhosted.org/packages/51/d2/c10f72c44e000d08e41f822083cf322bb59afa7ed01ae7e3e47875b47600/Pillow-9.5.0-pp39-pypy39_pp73-manylinux_2_28_x86_64.whl", hash = "sha256:84a6f19ce086c1bf894644b43cd129702f781ba5751ca8572f08aa40ef0ab7b7", size = 3298174 },
    { url = "https://files.pythonhosted.org/packages/02/4a/d362f7f44f1e5801c6726f0eaaeaf869d0d43c554b717072b2c5540cefb4/Pillow-9.5.0-pp39-pypy39_pp73-win_amd64.whl", hash = "sha256:1e7723bd90ef94eda669a3c2c19d549874dd5badaeefabefd26053304abe5799", size = 2538628 },
]

[[package]]
name = "platformdirs"
version = "4.3.7"
source = { registry = "https://pypi.org/simple" }
sdist = { url = "https://files.pythonhosted.org/packages/b6/2d/7d512a3913d60623e7eb945c6d1b4f0bddf1d0b7ada5225274c87e5b53d1/platformdirs-4.3.7.tar.gz", hash = "sha256:eb437d586b6a0986388f0d6f74aa0cde27b48d0e3d66843640bfb6bdcdb6e351", size = 21291 }
wheels = [
    { url = "https://files.pythonhosted.org/packages/6d/45/59578566b3275b8fd9157885918fcd0c4d74162928a5310926887b856a51/platformdirs-4.3.7-py3-none-any.whl", hash = "sha256:a03875334331946f13c549dbd8f4bac7a13a50a895a0eb1e8c6a8ace80d40a94", size = 18499 },
]

[[package]]
name = "pluggy"
version = "1.5.0"
source = { registry = "https://pypi.org/simple" }
sdist = { url = "https://files.pythonhosted.org/packages/96/2d/02d4312c973c6050a18b314a5ad0b3210edb65a906f868e31c111dede4a6/pluggy-1.5.0.tar.gz", hash = "sha256:2cffa88e94fdc978c4c574f15f9e59b7f4201d439195c3715ca9e2486f1d0cf1", size = 67955 }
wheels = [
    { url = "https://files.pythonhosted.org/packages/88/5f/e351af9a41f866ac3f1fac4ca0613908d9a41741cfcf2228f4ad853b697d/pluggy-1.5.0-py3-none-any.whl", hash = "sha256:44e1ad92c8ca002de6377e165f3e0f1be63266ab4d554740532335b9d75ea669", size = 20556 },
]

[[package]]
name = "polyfactory"
version = "2.20.0"
source = { registry = "https://pypi.org/simple" }
dependencies = [
    { name = "faker" },
    { name = "typing-extensions" },
]
sdist = { url = "https://files.pythonhosted.org/packages/59/c8/9d5c64495e3a7b672455859399aa0098b2728a7820ebe856db0cd0590197/polyfactory-2.20.0.tar.gz", hash = "sha256:86017160f05332baadb5eaf89885e1ba7bb447a3140e46ba4546848c76cbdec5", size = 243596 }
wheels = [
    { url = "https://files.pythonhosted.org/packages/57/1a/c74707cb643b36ab490690d8b4501c2e839a81dcfbc14c9639d3d8ee9ad3/polyfactory-2.20.0-py3-none-any.whl", hash = "sha256:6a808454bb03afacf54abeeb50d79b86c9e5b8476efc2bc3788e5ece26dd561a", size = 60535 },
]

[[package]]
name = "pre-commit"
version = "4.2.0"
source = { registry = "https://pypi.org/simple" }
dependencies = [
    { name = "cfgv" },
    { name = "identify" },
    { name = "nodeenv" },
    { name = "pyyaml" },
    { name = "virtualenv" },
]
sdist = { url = "https://files.pythonhosted.org/packages/08/39/679ca9b26c7bb2999ff122d50faa301e49af82ca9c066ec061cfbc0c6784/pre_commit-4.2.0.tar.gz", hash = "sha256:601283b9757afd87d40c4c4a9b2b5de9637a8ea02eaff7adc2d0fb4e04841146", size = 193424 }
wheels = [
    { url = "https://files.pythonhosted.org/packages/88/74/a88bf1b1efeae488a0c0b7bdf71429c313722d1fc0f377537fbe554e6180/pre_commit-4.2.0-py2.py3-none-any.whl", hash = "sha256:a009ca7205f1eb497d10b845e52c838a98b6cdd2102a6c8e4540e94ee75c58bd", size = 220707 },
]

[[package]]
name = "pydantic"
version = "2.11.2"
source = { registry = "https://pypi.org/simple" }
dependencies = [
    { name = "annotated-types" },
    { name = "pydantic-core" },
    { name = "typing-extensions" },
    { name = "typing-inspection" },
]
sdist = { url = "https://files.pythonhosted.org/packages/b0/41/832125a41fe098b58d1fdd04ae819b4dc6b34d6b09ed78304fd93d4bc051/pydantic-2.11.2.tar.gz", hash = "sha256:2138628e050bd7a1e70b91d4bf4a91167f4ad76fdb83209b107c8d84b854917e", size = 784742 }
wheels = [
    { url = "https://files.pythonhosted.org/packages/bf/c2/0f3baea344d0b15e35cb3e04ad5b953fa05106b76efbf4c782a3f47f22f5/pydantic-2.11.2-py3-none-any.whl", hash = "sha256:7f17d25846bcdf89b670a86cdfe7b29a9f1c9ca23dee154221c9aa81845cfca7", size = 443295 },
]

[package.optional-dependencies]
email = [
    { name = "email-validator" },
]

[[package]]
name = "pydantic-core"
version = "2.33.1"
source = { registry = "https://pypi.org/simple" }
dependencies = [
    { name = "typing-extensions" },
]
sdist = { url = "https://files.pythonhosted.org/packages/17/19/ed6a078a5287aea7922de6841ef4c06157931622c89c2a47940837b5eecd/pydantic_core-2.33.1.tar.gz", hash = "sha256:bcc9c6fdb0ced789245b02b7d6603e17d1563064ddcfc36f046b61c0c05dd9df", size = 434395 }
wheels = [
    { url = "https://files.pythonhosted.org/packages/38/ea/5f572806ab4d4223d11551af814d243b0e3e02cc6913def4d1fe4a5ca41c/pydantic_core-2.33.1-cp310-cp310-macosx_10_12_x86_64.whl", hash = "sha256:3077cfdb6125cc8dab61b155fdd714663e401f0e6883f9632118ec12cf42df26", size = 2044021 },
    { url = "https://files.pythonhosted.org/packages/8c/d1/f86cc96d2aa80e3881140d16d12ef2b491223f90b28b9a911346c04ac359/pydantic_core-2.33.1-cp310-cp310-macosx_11_0_arm64.whl", hash = "sha256:8ffab8b2908d152e74862d276cf5017c81a2f3719f14e8e3e8d6b83fda863927", size = 1861742 },
    { url = "https://files.pythonhosted.org/packages/37/08/fbd2cd1e9fc735a0df0142fac41c114ad9602d1c004aea340169ae90973b/pydantic_core-2.33.1-cp310-cp310-manylinux_2_17_aarch64.manylinux2014_aarch64.whl", hash = "sha256:5183e4f6a2d468787243ebcd70cf4098c247e60d73fb7d68d5bc1e1beaa0c4db", size = 1910414 },
    { url = "https://files.pythonhosted.org/packages/7f/73/3ac217751decbf8d6cb9443cec9b9eb0130eeada6ae56403e11b486e277e/pydantic_core-2.33.1-cp310-cp310-manylinux_2_17_armv7l.manylinux2014_armv7l.whl", hash = "sha256:398a38d323f37714023be1e0285765f0a27243a8b1506b7b7de87b647b517e48", size = 1996848 },
    { url = "https://files.pythonhosted.org/packages/9a/f5/5c26b265cdcff2661e2520d2d1e9db72d117ea00eb41e00a76efe68cb009/pydantic_core-2.33.1-cp310-cp310-manylinux_2_17_ppc64le.manylinux2014_ppc64le.whl", hash = "sha256:87d3776f0001b43acebfa86f8c64019c043b55cc5a6a2e313d728b5c95b46969", size = 2141055 },
    { url = "https://files.pythonhosted.org/packages/5d/14/a9c3cee817ef2f8347c5ce0713e91867a0dceceefcb2973942855c917379/pydantic_core-2.33.1-cp310-cp310-manylinux_2_17_s390x.manylinux2014_s390x.whl", hash = "sha256:c566dd9c5f63d22226409553531f89de0cac55397f2ab8d97d6f06cfce6d947e", size = 2753806 },
    { url = "https://files.pythonhosted.org/packages/f2/68/866ce83a51dd37e7c604ce0050ff6ad26de65a7799df89f4db87dd93d1d6/pydantic_core-2.33.1-cp310-cp310-manylinux_2_17_x86_64.manylinux2014_x86_64.whl", hash = "sha256:a0d5f3acc81452c56895e90643a625302bd6be351e7010664151cc55b7b97f89", size = 2007777 },
    { url = "https://files.pythonhosted.org/packages/b6/a8/36771f4404bb3e49bd6d4344da4dede0bf89cc1e01f3b723c47248a3761c/pydantic_core-2.33.1-cp310-cp310-manylinux_2_5_i686.manylinux1_i686.whl", hash = "sha256:d3a07fadec2a13274a8d861d3d37c61e97a816beae717efccaa4b36dfcaadcde", size = 2122803 },
    { url = "https://files.pythonhosted.org/packages/18/9c/730a09b2694aa89360d20756369822d98dc2f31b717c21df33b64ffd1f50/pydantic_core-2.33.1-cp310-cp310-musllinux_1_1_aarch64.whl", hash = "sha256:f99aeda58dce827f76963ee87a0ebe75e648c72ff9ba1174a253f6744f518f65", size = 2086755 },
    { url = "https://files.pythonhosted.org/packages/54/8e/2dccd89602b5ec31d1c58138d02340ecb2ebb8c2cac3cc66b65ce3edb6ce/pydantic_core-2.33.1-cp310-cp310-musllinux_1_1_armv7l.whl", hash = "sha256:902dbc832141aa0ec374f4310f1e4e7febeebc3256f00dc359a9ac3f264a45dc", size = 2257358 },
    { url = "https://files.pythonhosted.org/packages/d1/9c/126e4ac1bfad8a95a9837acdd0963695d69264179ba4ede8b8c40d741702/pydantic_core-2.33.1-cp310-cp310-musllinux_1_1_x86_64.whl", hash = "sha256:fe44d56aa0b00d66640aa84a3cbe80b7a3ccdc6f0b1ca71090696a6d4777c091", size = 2257916 },
    { url = "https://files.pythonhosted.org/packages/7d/ba/91eea2047e681a6853c81c20aeca9dcdaa5402ccb7404a2097c2adf9d038/pydantic_core-2.33.1-cp310-cp310-win32.whl", hash = "sha256:ed3eb16d51257c763539bde21e011092f127a2202692afaeaccb50db55a31383", size = 1923823 },
    { url = "https://files.pythonhosted.org/packages/94/c0/fcdf739bf60d836a38811476f6ecd50374880b01e3014318b6e809ddfd52/pydantic_core-2.33.1-cp310-cp310-win_amd64.whl", hash = "sha256:694ad99a7f6718c1a498dc170ca430687a39894a60327f548e02a9c7ee4b6504", size = 1952494 },
    { url = "https://files.pythonhosted.org/packages/d6/7f/c6298830cb780c46b4f46bb24298d01019ffa4d21769f39b908cd14bbd50/pydantic_core-2.33.1-cp311-cp311-macosx_10_12_x86_64.whl", hash = "sha256:6e966fc3caaf9f1d96b349b0341c70c8d6573bf1bac7261f7b0ba88f96c56c24", size = 2044224 },
    { url = "https://files.pythonhosted.org/packages/a8/65/6ab3a536776cad5343f625245bd38165d6663256ad43f3a200e5936afd6c/pydantic_core-2.33.1-cp311-cp311-macosx_11_0_arm64.whl", hash = "sha256:bfd0adeee563d59c598ceabddf2c92eec77abcb3f4a391b19aa7366170bd9e30", size = 1858845 },
    { url = "https://files.pythonhosted.org/packages/e9/15/9a22fd26ba5ee8c669d4b8c9c244238e940cd5d818649603ca81d1c69861/pydantic_core-2.33.1-cp311-cp311-manylinux_2_17_aarch64.manylinux2014_aarch64.whl", hash = "sha256:91815221101ad3c6b507804178a7bb5cb7b2ead9ecd600041669c8d805ebd595", size = 1910029 },
    { url = "https://files.pythonhosted.org/packages/d5/33/8cb1a62818974045086f55f604044bf35b9342900318f9a2a029a1bec460/pydantic_core-2.33.1-cp311-cp311-manylinux_2_17_armv7l.manylinux2014_armv7l.whl", hash = "sha256:9fea9c1869bb4742d174a57b4700c6dadea951df8b06de40c2fedb4f02931c2e", size = 1997784 },
    { url = "https://files.pythonhosted.org/packages/c0/ca/49958e4df7715c71773e1ea5be1c74544923d10319173264e6db122543f9/pydantic_core-2.33.1-cp311-cp311-manylinux_2_17_ppc64le.manylinux2014_ppc64le.whl", hash = "sha256:1d20eb4861329bb2484c021b9d9a977566ab16d84000a57e28061151c62b349a", size = 2141075 },
    { url = "https://files.pythonhosted.org/packages/7b/a6/0b3a167a9773c79ba834b959b4e18c3ae9216b8319bd8422792abc8a41b1/pydantic_core-2.33.1-cp311-cp311-manylinux_2_17_s390x.manylinux2014_s390x.whl", hash = "sha256:0fb935c5591573ae3201640579f30128ccc10739b45663f93c06796854405505", size = 2745849 },
    { url = "https://files.pythonhosted.org/packages/0b/60/516484135173aa9e5861d7a0663dce82e4746d2e7f803627d8c25dfa5578/pydantic_core-2.33.1-cp311-cp311-manylinux_2_17_x86_64.manylinux2014_x86_64.whl", hash = "sha256:c964fd24e6166420d18fb53996d8c9fd6eac9bf5ae3ec3d03015be4414ce497f", size = 2005794 },
    { url = "https://files.pythonhosted.org/packages/86/70/05b1eb77459ad47de00cf78ee003016da0cedf8b9170260488d7c21e9181/pydantic_core-2.33.1-cp311-cp311-manylinux_2_5_i686.manylinux1_i686.whl", hash = "sha256:681d65e9011f7392db5aa002b7423cc442d6a673c635668c227c6c8d0e5a4f77", size = 2123237 },
    { url = "https://files.pythonhosted.org/packages/c7/57/12667a1409c04ae7dc95d3b43158948eb0368e9c790be8b095cb60611459/pydantic_core-2.33.1-cp311-cp311-musllinux_1_1_aarch64.whl", hash = "sha256:e100c52f7355a48413e2999bfb4e139d2977a904495441b374f3d4fb4a170961", size = 2086351 },
    { url = "https://files.pythonhosted.org/packages/57/61/cc6d1d1c1664b58fdd6ecc64c84366c34ec9b606aeb66cafab6f4088974c/pydantic_core-2.33.1-cp311-cp311-musllinux_1_1_armv7l.whl", hash = "sha256:048831bd363490be79acdd3232f74a0e9951b11b2b4cc058aeb72b22fdc3abe1", size = 2258914 },
    { url = "https://files.pythonhosted.org/packages/d1/0a/edb137176a1f5419b2ddee8bde6a0a548cfa3c74f657f63e56232df8de88/pydantic_core-2.33.1-cp311-cp311-musllinux_1_1_x86_64.whl", hash = "sha256:bdc84017d28459c00db6f918a7272a5190bec3090058334e43a76afb279eac7c", size = 2257385 },
    { url = "https://files.pythonhosted.org/packages/26/3c/48ca982d50e4b0e1d9954919c887bdc1c2b462801bf408613ccc641b3daa/pydantic_core-2.33.1-cp311-cp311-win32.whl", hash = "sha256:32cd11c5914d1179df70406427097c7dcde19fddf1418c787540f4b730289896", size = 1923765 },
    { url = "https://files.pythonhosted.org/packages/33/cd/7ab70b99e5e21559f5de38a0928ea84e6f23fdef2b0d16a6feaf942b003c/pydantic_core-2.33.1-cp311-cp311-win_amd64.whl", hash = "sha256:2ea62419ba8c397e7da28a9170a16219d310d2cf4970dbc65c32faf20d828c83", size = 1950688 },
    { url = "https://files.pythonhosted.org/packages/4b/ae/db1fc237b82e2cacd379f63e3335748ab88b5adde98bf7544a1b1bd10a84/pydantic_core-2.33.1-cp311-cp311-win_arm64.whl", hash = "sha256:fc903512177361e868bc1f5b80ac8c8a6e05fcdd574a5fb5ffeac5a9982b9e89", size = 1908185 },
    { url = "https://files.pythonhosted.org/packages/c8/ce/3cb22b07c29938f97ff5f5bb27521f95e2ebec399b882392deb68d6c440e/pydantic_core-2.33.1-cp312-cp312-macosx_10_12_x86_64.whl", hash = "sha256:1293d7febb995e9d3ec3ea09caf1a26214eec45b0f29f6074abb004723fc1de8", size = 2026640 },
    { url = "https://files.pythonhosted.org/packages/19/78/f381d643b12378fee782a72126ec5d793081ef03791c28a0fd542a5bee64/pydantic_core-2.33.1-cp312-cp312-macosx_11_0_arm64.whl", hash = "sha256:99b56acd433386c8f20be5c4000786d1e7ca0523c8eefc995d14d79c7a081498", size = 1852649 },
    { url = "https://files.pythonhosted.org/packages/9d/2b/98a37b80b15aac9eb2c6cfc6dbd35e5058a352891c5cce3a8472d77665a6/pydantic_core-2.33.1-cp312-cp312-manylinux_2_17_aarch64.manylinux2014_aarch64.whl", hash = "sha256:35a5ec3fa8c2fe6c53e1b2ccc2454398f95d5393ab398478f53e1afbbeb4d939", size = 1892472 },
    { url = "https://files.pythonhosted.org/packages/4e/d4/3c59514e0f55a161004792b9ff3039da52448f43f5834f905abef9db6e4a/pydantic_core-2.33.1-cp312-cp312-manylinux_2_17_armv7l.manylinux2014_armv7l.whl", hash = "sha256:b172f7b9d2f3abc0efd12e3386f7e48b576ef309544ac3a63e5e9cdd2e24585d", size = 1977509 },
    { url = "https://files.pythonhosted.org/packages/a9/b6/c2c7946ef70576f79a25db59a576bce088bdc5952d1b93c9789b091df716/pydantic_core-2.33.1-cp312-cp312-manylinux_2_17_ppc64le.manylinux2014_ppc64le.whl", hash = "sha256:9097b9f17f91eea659b9ec58148c0747ec354a42f7389b9d50701610d86f812e", size = 2128702 },
    { url = "https://files.pythonhosted.org/packages/88/fe/65a880f81e3f2a974312b61f82a03d85528f89a010ce21ad92f109d94deb/pydantic_core-2.33.1-cp312-cp312-manylinux_2_17_s390x.manylinux2014_s390x.whl", hash = "sha256:cc77ec5b7e2118b152b0d886c7514a4653bcb58c6b1d760134a9fab915f777b3", size = 2679428 },
    { url = "https://files.pythonhosted.org/packages/6f/ff/4459e4146afd0462fb483bb98aa2436d69c484737feaceba1341615fb0ac/pydantic_core-2.33.1-cp312-cp312-manylinux_2_17_x86_64.manylinux2014_x86_64.whl", hash = "sha256:d5e3d15245b08fa4a84cefc6c9222e6f37c98111c8679fbd94aa145f9a0ae23d", size = 2008753 },
    { url = "https://files.pythonhosted.org/packages/7c/76/1c42e384e8d78452ededac8b583fe2550c84abfef83a0552e0e7478ccbc3/pydantic_core-2.33.1-cp312-cp312-manylinux_2_5_i686.manylinux1_i686.whl", hash = "sha256:ef99779001d7ac2e2461d8ab55d3373fe7315caefdbecd8ced75304ae5a6fc6b", size = 2114849 },
    { url = "https://files.pythonhosted.org/packages/00/72/7d0cf05095c15f7ffe0eb78914b166d591c0eed72f294da68378da205101/pydantic_core-2.33.1-cp312-cp312-musllinux_1_1_aarch64.whl", hash = "sha256:fc6bf8869e193855e8d91d91f6bf59699a5cdfaa47a404e278e776dd7f168b39", size = 2069541 },
    { url = "https://files.pythonhosted.org/packages/b3/69/94a514066bb7d8be499aa764926937409d2389c09be0b5107a970286ef81/pydantic_core-2.33.1-cp312-cp312-musllinux_1_1_armv7l.whl", hash = "sha256:b1caa0bc2741b043db7823843e1bde8aaa58a55a58fda06083b0569f8b45693a", size = 2239225 },
    { url = "https://files.pythonhosted.org/packages/84/b0/e390071eadb44b41f4f54c3cef64d8bf5f9612c92686c9299eaa09e267e2/pydantic_core-2.33.1-cp312-cp312-musllinux_1_1_x86_64.whl", hash = "sha256:ec259f62538e8bf364903a7d0d0239447059f9434b284f5536e8402b7dd198db", size = 2248373 },
    { url = "https://files.pythonhosted.org/packages/d6/b2/288b3579ffc07e92af66e2f1a11be3b056fe1214aab314748461f21a31c3/pydantic_core-2.33.1-cp312-cp312-win32.whl", hash = "sha256:e14f369c98a7c15772b9da98987f58e2b509a93235582838bd0d1d8c08b68fda", size = 1907034 },
    { url = "https://files.pythonhosted.org/packages/02/28/58442ad1c22b5b6742b992ba9518420235adced665513868f99a1c2638a5/pydantic_core-2.33.1-cp312-cp312-win_amd64.whl", hash = "sha256:1c607801d85e2e123357b3893f82c97a42856192997b95b4d8325deb1cd0c5f4", size = 1956848 },
    { url = "https://files.pythonhosted.org/packages/a1/eb/f54809b51c7e2a1d9f439f158b8dd94359321abcc98767e16fc48ae5a77e/pydantic_core-2.33.1-cp312-cp312-win_arm64.whl", hash = "sha256:8d13f0276806ee722e70a1c93da19748594f19ac4299c7e41237fc791d1861ea", size = 1903986 },
    { url = "https://files.pythonhosted.org/packages/49/78/b86bad645cc3e8dfa6858c70ec38939bf350e54004837c48de09474b2b9e/pydantic_core-2.33.1-cp39-cp39-macosx_10_12_x86_64.whl", hash = "sha256:5ab77f45d33d264de66e1884fca158bc920cb5e27fd0764a72f72f5756ae8bdb", size = 2044282 },
    { url = "https://files.pythonhosted.org/packages/3b/00/a02531331773b2bf08743d84c6b776bd6a449d23b3ae6b0e3229d568bac4/pydantic_core-2.33.1-cp39-cp39-macosx_11_0_arm64.whl", hash = "sha256:e7aaba1b4b03aaea7bb59e1b5856d734be011d3e6d98f5bcaa98cb30f375f2ad", size = 1877598 },
    { url = "https://files.pythonhosted.org/packages/a1/fa/32cc152b84a1f420f8a7d80161373e8d87d4ffa077e67d6c8aab3ce1a6ab/pydantic_core-2.33.1-cp39-cp39-manylinux_2_17_aarch64.manylinux2014_aarch64.whl", hash = "sha256:7fb66263e9ba8fea2aa85e1e5578980d127fb37d7f2e292773e7bc3a38fb0c7b", size = 1911021 },
    { url = "https://files.pythonhosted.org/packages/5e/87/ea553e0d98bce6c4876f8c50f65cb45597eff6e0aaa8b15813e9972bb19d/pydantic_core-2.33.1-cp39-cp39-manylinux_2_17_armv7l.manylinux2014_armv7l.whl", hash = "sha256:3f2648b9262607a7fb41d782cc263b48032ff7a03a835581abbf7a3bec62bcf5", size = 1997276 },
    { url = "https://files.pythonhosted.org/packages/f7/9b/60cb9f4b52158b3adac0066492bbadd0b8473f4f8da5bcc73972655b76ef/pydantic_core-2.33.1-cp39-cp39-manylinux_2_17_ppc64le.manylinux2014_ppc64le.whl", hash = "sha256:723c5630c4259400818b4ad096735a829074601805d07f8cafc366d95786d331", size = 2141348 },
    { url = "https://files.pythonhosted.org/packages/9b/38/374d254e270d4de0add68a8239f4ed0f444fdd7b766ea69244fb9491dccb/pydantic_core-2.33.1-cp39-cp39-manylinux_2_17_s390x.manylinux2014_s390x.whl", hash = "sha256:d100e3ae783d2167782391e0c1c7a20a31f55f8015f3293647544df3f9c67824", size = 2753708 },
    { url = "https://files.pythonhosted.org/packages/05/a8/fd79111eb5ab9bc4ef98d8fb0b3a2ffdc80107b2c59859a741ab379c96f8/pydantic_core-2.33.1-cp39-cp39-manylinux_2_17_x86_64.manylinux2014_x86_64.whl", hash = "sha256:177d50460bc976a0369920b6c744d927b0ecb8606fb56858ff542560251b19e5", size = 2008699 },
    { url = "https://files.pythonhosted.org/packages/35/31/2e06619868eb4c18642c5601db420599c1cf9cf50fe868c9ac09cd298e24/pydantic_core-2.33.1-cp39-cp39-manylinux_2_5_i686.manylinux1_i686.whl", hash = "sha256:a3edde68d1a1f9af1273b2fe798997b33f90308fb6d44d8550c89fc6a3647cf6", size = 2123426 },
    { url = "https://files.pythonhosted.org/packages/4a/d0/3531e8783a311802e3db7ee5a1a5ed79e5706e930b1b4e3109ce15eeb681/pydantic_core-2.33.1-cp39-cp39-musllinux_1_1_aarch64.whl", hash = "sha256:a62c3c3ef6a7e2c45f7853b10b5bc4ddefd6ee3cd31024754a1a5842da7d598d", size = 2087330 },
    { url = "https://files.pythonhosted.org/packages/ac/32/5ff252ed73bacd7677a706ab17723e261a76793f98b305aa20cfc10bbd56/pydantic_core-2.33.1-cp39-cp39-musllinux_1_1_armv7l.whl", hash = "sha256:c91dbb0ab683fa0cd64a6e81907c8ff41d6497c346890e26b23de7ee55353f96", size = 2258171 },
    { url = "https://files.pythonhosted.org/packages/c9/f9/e96e00f92b8f5b3e2cddc80c5ee6cf038f8a0f238c44b67b01759943a7b4/pydantic_core-2.33.1-cp39-cp39-musllinux_1_1_x86_64.whl", hash = "sha256:9f466e8bf0a62dc43e068c12166281c2eca72121dd2adc1040f3aa1e21ef8599", size = 2258745 },
    { url = "https://files.pythonhosted.org/packages/54/1e/51c86688e809d94797fdf0efc41514f001caec982a05f62d90c180a9639d/pydantic_core-2.33.1-cp39-cp39-win32.whl", hash = "sha256:ab0277cedb698749caada82e5d099dc9fed3f906a30d4c382d1a21725777a1e5", size = 1923626 },
    { url = "https://files.pythonhosted.org/packages/57/18/c2da959fd8d019b70cadafdda2bf845378ada47973e0bad6cc84f56dbe6e/pydantic_core-2.33.1-cp39-cp39-win_amd64.whl", hash = "sha256:5773da0ee2d17136b1f1c6fbde543398d452a6ad2a7b54ea1033e2daa739b8d2", size = 1953703 },
    { url = "https://files.pythonhosted.org/packages/9c/c7/8b311d5adb0fe00a93ee9b4e92a02b0ec08510e9838885ef781ccbb20604/pydantic_core-2.33.1-pp310-pypy310_pp73-macosx_10_12_x86_64.whl", hash = "sha256:5c834f54f8f4640fd7e4b193f80eb25a0602bba9e19b3cd2fc7ffe8199f5ae02", size = 2041659 },
    { url = "https://files.pythonhosted.org/packages/8a/d6/4f58d32066a9e26530daaf9adc6664b01875ae0691570094968aaa7b8fcc/pydantic_core-2.33.1-pp310-pypy310_pp73-macosx_11_0_arm64.whl", hash = "sha256:049e0de24cf23766f12cc5cc71d8abc07d4a9deb9061b334b62093dedc7cb068", size = 1873294 },
    { url = "https://files.pythonhosted.org/packages/f7/3f/53cc9c45d9229da427909c751f8ed2bf422414f7664ea4dde2d004f596ba/pydantic_core-2.33.1-pp310-pypy310_pp73-manylinux_2_17_aarch64.manylinux2014_aarch64.whl", hash = "sha256:1a28239037b3d6f16916a4c831a5a0eadf856bdd6d2e92c10a0da3a59eadcf3e", size = 1903771 },
    { url = "https://files.pythonhosted.org/packages/f0/49/bf0783279ce674eb9903fb9ae43f6c614cb2f1c4951370258823f795368b/pydantic_core-2.33.1-pp310-pypy310_pp73-manylinux_2_17_x86_64.manylinux2014_x86_64.whl", hash = "sha256:9d3da303ab5f378a268fa7d45f37d7d85c3ec19769f28d2cc0c61826a8de21fe", size = 2083558 },
    { url = "https://files.pythonhosted.org/packages/9c/5b/0d998367687f986c7d8484a2c476d30f07bf5b8b1477649a6092bd4c540e/pydantic_core-2.33.1-pp310-pypy310_pp73-manylinux_2_5_i686.manylinux1_i686.whl", hash = "sha256:25626fb37b3c543818c14821afe0fd3830bc327a43953bc88db924b68c5723f1", size = 2118038 },
    { url = "https://files.pythonhosted.org/packages/b3/33/039287d410230ee125daee57373ac01940d3030d18dba1c29cd3089dc3ca/pydantic_core-2.33.1-pp310-pypy310_pp73-musllinux_1_1_aarch64.whl", hash = "sha256:3ab2d36e20fbfcce8f02d73c33a8a7362980cff717926bbae030b93ae46b56c7", size = 2079315 },
    { url = "https://files.pythonhosted.org/packages/1f/85/6d8b2646d99c062d7da2d0ab2faeb0d6ca9cca4c02da6076376042a20da3/pydantic_core-2.33.1-pp310-pypy310_pp73-musllinux_1_1_armv7l.whl", hash = "sha256:2f9284e11c751b003fd4215ad92d325d92c9cb19ee6729ebd87e3250072cdcde", size = 2249063 },
    { url = "https://files.pythonhosted.org/packages/17/d7/c37d208d5738f7b9ad8f22ae8a727d88ebf9c16c04ed2475122cc3f7224a/pydantic_core-2.33.1-pp310-pypy310_pp73-musllinux_1_1_x86_64.whl", hash = "sha256:048c01eee07d37cbd066fc512b9d8b5ea88ceeb4e629ab94b3e56965ad655add", size = 2254631 },
    { url = "https://files.pythonhosted.org/packages/13/e0/bafa46476d328e4553b85ab9b2f7409e7aaef0ce4c937c894821c542d347/pydantic_core-2.33.1-pp310-pypy310_pp73-win_amd64.whl", hash = "sha256:5ccd429694cf26af7997595d627dd2637e7932214486f55b8a357edaac9dae8c", size = 2080877 },
    { url = "https://files.pythonhosted.org/packages/0b/76/1794e440c1801ed35415238d2c728f26cd12695df9057154ad768b7b991c/pydantic_core-2.33.1-pp311-pypy311_pp73-macosx_10_12_x86_64.whl", hash = "sha256:3a371dc00282c4b84246509a5ddc808e61b9864aa1eae9ecc92bb1268b82db4a", size = 2042858 },
    { url = "https://files.pythonhosted.org/packages/73/b4/9cd7b081fb0b1b4f8150507cd59d27b275c3e22ad60b35cb19ea0977d9b9/pydantic_core-2.33.1-pp311-pypy311_pp73-macosx_11_0_arm64.whl", hash = "sha256:f59295ecc75a1788af8ba92f2e8c6eeaa5a94c22fc4d151e8d9638814f85c8fc", size = 1873745 },
    { url = "https://files.pythonhosted.org/packages/e1/d7/9ddb7575d4321e40d0363903c2576c8c0c3280ebea137777e5ab58d723e3/pydantic_core-2.33.1-pp311-pypy311_pp73-manylinux_2_17_aarch64.manylinux2014_aarch64.whl", hash = "sha256:08530b8ac922003033f399128505f513e30ca770527cc8bbacf75a84fcc2c74b", size = 1904188 },
    { url = "https://files.pythonhosted.org/packages/d1/a8/3194ccfe461bb08da19377ebec8cb4f13c9bd82e13baebc53c5c7c39a029/pydantic_core-2.33.1-pp311-pypy311_pp73-manylinux_2_17_x86_64.manylinux2014_x86_64.whl", hash = "sha256:bae370459da6a5466978c0eacf90690cb57ec9d533f8e63e564ef3822bfa04fe", size = 2083479 },
    { url = "https://files.pythonhosted.org/packages/42/c7/84cb569555d7179ca0b3f838cef08f66f7089b54432f5b8599aac6e9533e/pydantic_core-2.33.1-pp311-pypy311_pp73-manylinux_2_5_i686.manylinux1_i686.whl", hash = "sha256:e3de2777e3b9f4d603112f78006f4ae0acb936e95f06da6cb1a45fbad6bdb4b5", size = 2118415 },
    { url = "https://files.pythonhosted.org/packages/3b/67/72abb8c73e0837716afbb58a59cc9e3ae43d1aa8677f3b4bc72c16142716/pydantic_core-2.33.1-pp311-pypy311_pp73-musllinux_1_1_aarch64.whl", hash = "sha256:3a64e81e8cba118e108d7126362ea30e021291b7805d47e4896e52c791be2761", size = 2079623 },
    { url = "https://files.pythonhosted.org/packages/0b/cd/c59707e35a47ba4cbbf153c3f7c56420c58653b5801b055dc52cccc8e2dc/pydantic_core-2.33.1-pp311-pypy311_pp73-musllinux_1_1_armv7l.whl", hash = "sha256:52928d8c1b6bda03cc6d811e8923dffc87a2d3c8b3bfd2ce16471c7147a24850", size = 2250175 },
    { url = "https://files.pythonhosted.org/packages/84/32/e4325a6676b0bed32d5b084566ec86ed7fd1e9bcbfc49c578b1755bde920/pydantic_core-2.33.1-pp311-pypy311_pp73-musllinux_1_1_x86_64.whl", hash = "sha256:1b30d92c9412beb5ac6b10a3eb7ef92ccb14e3f2a8d7732e2d739f58b3aa7544", size = 2254674 },
    { url = "https://files.pythonhosted.org/packages/12/6f/5596dc418f2e292ffc661d21931ab34591952e2843e7168ea5a52591f6ff/pydantic_core-2.33.1-pp311-pypy311_pp73-win_amd64.whl", hash = "sha256:f995719707e0e29f0f41a8aa3bcea6e761a36c9136104d3189eafb83f5cec5e5", size = 2080951 },
    { url = "https://files.pythonhosted.org/packages/2d/a8/c2c8f29bd18f7ef52de32a6deb9e3ee87ba18b7b2122636aa9f4438cf627/pydantic_core-2.33.1-pp39-pypy39_pp73-macosx_10_12_x86_64.whl", hash = "sha256:7edbc454a29fc6aeae1e1eecba4f07b63b8d76e76a748532233c4c167b4cb9ea", size = 2041791 },
    { url = "https://files.pythonhosted.org/packages/08/ad/328081b1c82543ae49d0650048305058583c51f1a9a56a0d6e87bb3a2443/pydantic_core-2.33.1-pp39-pypy39_pp73-macosx_11_0_arm64.whl", hash = "sha256:ad05b683963f69a1d5d2c2bdab1274a31221ca737dbbceaa32bcb67359453cdd", size = 1873579 },
    { url = "https://files.pythonhosted.org/packages/6e/8a/bc65dbf7e501e88367cdab06a2c1340457c785f0c72288cae737fd80c0fa/pydantic_core-2.33.1-pp39-pypy39_pp73-manylinux_2_17_aarch64.manylinux2014_aarch64.whl", hash = "sha256:df6a94bf9452c6da9b5d76ed229a5683d0306ccb91cca8e1eea883189780d568", size = 1904189 },
    { url = "https://files.pythonhosted.org/packages/9a/db/30ca6aefda211fb01ef185ca73cb7a0c6e7fe952c524025c8782b5acd771/pydantic_core-2.33.1-pp39-pypy39_pp73-manylinux_2_17_x86_64.manylinux2014_x86_64.whl", hash = "sha256:7965c13b3967909a09ecc91f21d09cfc4576bf78140b988904e94f130f188396", size = 2084446 },
    { url = "https://files.pythonhosted.org/packages/f2/89/a12b55286e30c9f476eab7c53c9249ec76faf70430596496ab0309f28629/pydantic_core-2.33.1-pp39-pypy39_pp73-manylinux_2_5_i686.manylinux1_i686.whl", hash = "sha256:3f1fdb790440a34f6ecf7679e1863b825cb5ffde858a9197f851168ed08371e5", size = 2118215 },
    { url = "https://files.pythonhosted.org/packages/8e/55/12721c4a8d7951584ad3d9848b44442559cf1876e0bb424148d1060636b3/pydantic_core-2.33.1-pp39-pypy39_pp73-musllinux_1_1_aarch64.whl", hash = "sha256:5277aec8d879f8d05168fdd17ae811dd313b8ff894aeeaf7cd34ad28b4d77e33", size = 2079963 },
    { url = "https://files.pythonhosted.org/packages/bd/0c/3391bd5d6ff62ea998db94732528d9bc32c560b0ed861c39119759461946/pydantic_core-2.33.1-pp39-pypy39_pp73-musllinux_1_1_armv7l.whl", hash = "sha256:8ab581d3530611897d863d1a649fb0644b860286b4718db919bfd51ece41f10b", size = 2249388 },
    { url = "https://files.pythonhosted.org/packages/d3/5f/3e4feb042998d7886a9b523b372d83955cbc192a07013dcd24276db078ee/pydantic_core-2.33.1-pp39-pypy39_pp73-musllinux_1_1_x86_64.whl", hash = "sha256:0483847fa9ad5e3412265c1bd72aad35235512d9ce9d27d81a56d935ef489672", size = 2255226 },
    { url = "https://files.pythonhosted.org/packages/25/f2/1647933efaaad61846109a27619f3704929e758a09e6431b8f932a053d40/pydantic_core-2.33.1-pp39-pypy39_pp73-win_amd64.whl", hash = "sha256:de9e06abe3cc5ec6a2d5f75bc99b0bdca4f5c719a5b34026f8c57efbdecd2ee3", size = 2081073 },
]

[[package]]
name = "pydantic-settings"
version = "2.8.1"
source = { registry = "https://pypi.org/simple" }
dependencies = [
    { name = "pydantic" },
    { name = "python-dotenv" },
]
sdist = { url = "https://files.pythonhosted.org/packages/88/82/c79424d7d8c29b994fb01d277da57b0a9b09cc03c3ff875f9bd8a86b2145/pydantic_settings-2.8.1.tar.gz", hash = "sha256:d5c663dfbe9db9d5e1c646b2e161da12f0d734d422ee56f567d0ea2cee4e8585", size = 83550 }
wheels = [
    { url = "https://files.pythonhosted.org/packages/0b/53/a64f03044927dc47aafe029c42a5b7aabc38dfb813475e0e1bf71c4a59d0/pydantic_settings-2.8.1-py3-none-any.whl", hash = "sha256:81942d5ac3d905f7f3ee1a70df5dfb62d5569c12f51a5a647defc1c3d9ee2e9c", size = 30839 },
]

[[package]]
name = "pygments"
version = "2.19.1"
source = { registry = "https://pypi.org/simple" }
sdist = { url = "https://files.pythonhosted.org/packages/7c/2d/c3338d48ea6cc0feb8446d8e6937e1408088a72a39937982cc6111d17f84/pygments-2.19.1.tar.gz", hash = "sha256:61c16d2a8576dc0649d9f39e089b5f02bcd27fba10d8fb4dcc28173f7a45151f", size = 4968581 }
wheels = [
    { url = "https://files.pythonhosted.org/packages/8a/0b/9fcc47d19c48b59121088dd6da2488a49d5f72dacf8262e2790a1d2c7d15/pygments-2.19.1-py3-none-any.whl", hash = "sha256:9ea1544ad55cecf4b8242fab6dd35a93bbce657034b0611ee383099054ab6d8c", size = 1225293 },
]

[[package]]
name = "pytest"
version = "8.3.5"
source = { registry = "https://pypi.org/simple" }
dependencies = [
    { name = "colorama", marker = "sys_platform == 'win32'" },
    { name = "exceptiongroup", marker = "python_full_version < '3.11'" },
    { name = "iniconfig" },
    { name = "packaging" },
    { name = "pluggy" },
    { name = "tomli", marker = "python_full_version < '3.11'" },
]
sdist = { url = "https://files.pythonhosted.org/packages/ae/3c/c9d525a414d506893f0cd8a8d0de7706446213181570cdbd766691164e40/pytest-8.3.5.tar.gz", hash = "sha256:f4efe70cc14e511565ac476b57c279e12a855b11f48f212af1080ef2263d3845", size = 1450891 }
wheels = [
    { url = "https://files.pythonhosted.org/packages/30/3d/64ad57c803f1fa1e963a7946b6e0fea4a70df53c1a7fed304586539c2bac/pytest-8.3.5-py3-none-any.whl", hash = "sha256:c69214aa47deac29fad6c2a4f590b9c4a9fdb16a403176fe154b79c0b4d4d820", size = 343634 },
]

[[package]]
name = "pytest-cov"
version = "6.1.1"
source = { registry = "https://pypi.org/simple" }
dependencies = [
    { name = "coverage", extra = ["toml"] },
    { name = "pytest" },
]
sdist = { url = "https://files.pythonhosted.org/packages/25/69/5f1e57f6c5a39f81411b550027bf72842c4567ff5fd572bed1edc9e4b5d9/pytest_cov-6.1.1.tar.gz", hash = "sha256:46935f7aaefba760e716c2ebfbe1c216240b9592966e7da99ea8292d4d3e2a0a", size = 66857 }
wheels = [
    { url = "https://files.pythonhosted.org/packages/28/d0/def53b4a790cfb21483016430ed828f64830dd981ebe1089971cd10cab25/pytest_cov-6.1.1-py3-none-any.whl", hash = "sha256:bddf29ed2d0ab6f4df17b4c55b0a657287db8684af9c42ea546b21b1041b3dde", size = 23841 },
]

[[package]]
name = "pytest-sugar"
version = "1.0.0"
source = { registry = "https://pypi.org/simple" }
dependencies = [
    { name = "packaging" },
    { name = "pytest" },
    { name = "termcolor" },
]
sdist = { url = "https://files.pythonhosted.org/packages/f5/ac/5754f5edd6d508bc6493bc37d74b928f102a5fff82d9a80347e180998f08/pytest-sugar-1.0.0.tar.gz", hash = "sha256:6422e83258f5b0c04ce7c632176c7732cab5fdb909cb39cca5c9139f81276c0a", size = 14992 }
wheels = [
    { url = "https://files.pythonhosted.org/packages/92/fb/889f1b69da2f13691de09a111c16c4766a433382d44aa0ecf221deded44a/pytest_sugar-1.0.0-py3-none-any.whl", hash = "sha256:70ebcd8fc5795dc457ff8b69d266a4e2e8a74ae0c3edc749381c64b5246c8dfd", size = 10171 },
]

[[package]]
name = "python-dateutil"
version = "2.9.0.post0"
source = { registry = "https://pypi.org/simple" }
dependencies = [
    { name = "six" },
]
sdist = { url = "https://files.pythonhosted.org/packages/66/c0/0c8b6ad9f17a802ee498c46e004a0eb49bc148f2fd230864601a86dcf6db/python-dateutil-2.9.0.post0.tar.gz", hash = "sha256:37dd54208da7e1cd875388217d5e00ebd4179249f90fb72437e91a35459a0ad3", size = 342432 }
wheels = [
    { url = "https://files.pythonhosted.org/packages/ec/57/56b9bcc3c9c6a792fcbaf139543cee77261f3651ca9da0c93f5c1221264b/python_dateutil-2.9.0.post0-py2.py3-none-any.whl", hash = "sha256:a8b2bc7bffae282281c8140a97d3aa9c14da0b136dfe83f850eea9a5f7470427", size = 229892 },
]

[[package]]
name = "python-dotenv"
version = "1.1.0"
source = { registry = "https://pypi.org/simple" }
sdist = { url = "https://files.pythonhosted.org/packages/88/2c/7bb1416c5620485aa793f2de31d3df393d3686aa8a8506d11e10e13c5baf/python_dotenv-1.1.0.tar.gz", hash = "sha256:41f90bc6f5f177fb41f53e87666db362025010eb28f60a01c9143bfa33a2b2d5", size = 39920 }
wheels = [
    { url = "https://files.pythonhosted.org/packages/1e/18/98a99ad95133c6a6e2005fe89faedf294a748bd5dc803008059409ac9b1e/python_dotenv-1.1.0-py3-none-any.whl", hash = "sha256:d7c01d9e2293916c18baf562d95698754b0dbbb5e74d457c45d4f6561fb9d55d", size = 20256 },
]

[[package]]
name = "pyyaml"
version = "6.0.2"
source = { registry = "https://pypi.org/simple" }
sdist = { url = "https://files.pythonhosted.org/packages/54/ed/79a089b6be93607fa5cdaedf301d7dfb23af5f25c398d5ead2525b063e17/pyyaml-6.0.2.tar.gz", hash = "sha256:d584d9ec91ad65861cc08d42e834324ef890a082e591037abe114850ff7bbc3e", size = 130631 }
wheels = [
    { url = "https://files.pythonhosted.org/packages/9b/95/a3fac87cb7158e231b5a6012e438c647e1a87f09f8e0d123acec8ab8bf71/PyYAML-6.0.2-cp310-cp310-macosx_10_9_x86_64.whl", hash = "sha256:0a9a2848a5b7feac301353437eb7d5957887edbf81d56e903999a75a3d743086", size = 184199 },
    { url = "https://files.pythonhosted.org/packages/c7/7a/68bd47624dab8fd4afbfd3c48e3b79efe09098ae941de5b58abcbadff5cb/PyYAML-6.0.2-cp310-cp310-macosx_11_0_arm64.whl", hash = "sha256:29717114e51c84ddfba879543fb232a6ed60086602313ca38cce623c1d62cfbf", size = 171758 },
    { url = "https://files.pythonhosted.org/packages/49/ee/14c54df452143b9ee9f0f29074d7ca5516a36edb0b4cc40c3f280131656f/PyYAML-6.0.2-cp310-cp310-manylinux_2_17_aarch64.manylinux2014_aarch64.whl", hash = "sha256:8824b5a04a04a047e72eea5cec3bc266db09e35de6bdfe34c9436ac5ee27d237", size = 718463 },
    { url = "https://files.pythonhosted.org/packages/4d/61/de363a97476e766574650d742205be468921a7b532aa2499fcd886b62530/PyYAML-6.0.2-cp310-cp310-manylinux_2_17_s390x.manylinux2014_s390x.whl", hash = "sha256:7c36280e6fb8385e520936c3cb3b8042851904eba0e58d277dca80a5cfed590b", size = 719280 },
    { url = "https://files.pythonhosted.org/packages/6b/4e/1523cb902fd98355e2e9ea5e5eb237cbc5f3ad5f3075fa65087aa0ecb669/PyYAML-6.0.2-cp310-cp310-manylinux_2_17_x86_64.manylinux2014_x86_64.whl", hash = "sha256:ec031d5d2feb36d1d1a24380e4db6d43695f3748343d99434e6f5f9156aaa2ed", size = 751239 },
    { url = "https://files.pythonhosted.org/packages/b7/33/5504b3a9a4464893c32f118a9cc045190a91637b119a9c881da1cf6b7a72/PyYAML-6.0.2-cp310-cp310-musllinux_1_1_aarch64.whl", hash = "sha256:936d68689298c36b53b29f23c6dbb74de12b4ac12ca6cfe0e047bedceea56180", size = 695802 },
    { url = "https://files.pythonhosted.org/packages/5c/20/8347dcabd41ef3a3cdc4f7b7a2aff3d06598c8779faa189cdbf878b626a4/PyYAML-6.0.2-cp310-cp310-musllinux_1_1_x86_64.whl", hash = "sha256:23502f431948090f597378482b4812b0caae32c22213aecf3b55325e049a6c68", size = 720527 },
    { url = "https://files.pythonhosted.org/packages/be/aa/5afe99233fb360d0ff37377145a949ae258aaab831bde4792b32650a4378/PyYAML-6.0.2-cp310-cp310-win32.whl", hash = "sha256:2e99c6826ffa974fe6e27cdb5ed0021786b03fc98e5ee3c5bfe1fd5015f42b99", size = 144052 },
    { url = "https://files.pythonhosted.org/packages/b5/84/0fa4b06f6d6c958d207620fc60005e241ecedceee58931bb20138e1e5776/PyYAML-6.0.2-cp310-cp310-win_amd64.whl", hash = "sha256:a4d3091415f010369ae4ed1fc6b79def9416358877534caf6a0fdd2146c87a3e", size = 161774 },
    { url = "https://files.pythonhosted.org/packages/f8/aa/7af4e81f7acba21a4c6be026da38fd2b872ca46226673c89a758ebdc4fd2/PyYAML-6.0.2-cp311-cp311-macosx_10_9_x86_64.whl", hash = "sha256:cc1c1159b3d456576af7a3e4d1ba7e6924cb39de8f67111c735f6fc832082774", size = 184612 },
    { url = "https://files.pythonhosted.org/packages/8b/62/b9faa998fd185f65c1371643678e4d58254add437edb764a08c5a98fb986/PyYAML-6.0.2-cp311-cp311-macosx_11_0_arm64.whl", hash = "sha256:1e2120ef853f59c7419231f3bf4e7021f1b936f6ebd222406c3b60212205d2ee", size = 172040 },
    { url = "https://files.pythonhosted.org/packages/ad/0c/c804f5f922a9a6563bab712d8dcc70251e8af811fce4524d57c2c0fd49a4/PyYAML-6.0.2-cp311-cp311-manylinux_2_17_aarch64.manylinux2014_aarch64.whl", hash = "sha256:5d225db5a45f21e78dd9358e58a98702a0302f2659a3c6cd320564b75b86f47c", size = 736829 },
    { url = "https://files.pythonhosted.org/packages/51/16/6af8d6a6b210c8e54f1406a6b9481febf9c64a3109c541567e35a49aa2e7/PyYAML-6.0.2-cp311-cp311-manylinux_2_17_s390x.manylinux2014_s390x.whl", hash = "sha256:5ac9328ec4831237bec75defaf839f7d4564be1e6b25ac710bd1a96321cc8317", size = 764167 },
    { url = "https://files.pythonhosted.org/packages/75/e4/2c27590dfc9992f73aabbeb9241ae20220bd9452df27483b6e56d3975cc5/PyYAML-6.0.2-cp311-cp311-manylinux_2_17_x86_64.manylinux2014_x86_64.whl", hash = "sha256:3ad2a3decf9aaba3d29c8f537ac4b243e36bef957511b4766cb0057d32b0be85", size = 762952 },
    { url = "https://files.pythonhosted.org/packages/9b/97/ecc1abf4a823f5ac61941a9c00fe501b02ac3ab0e373c3857f7d4b83e2b6/PyYAML-6.0.2-cp311-cp311-musllinux_1_1_aarch64.whl", hash = "sha256:ff3824dc5261f50c9b0dfb3be22b4567a6f938ccce4587b38952d85fd9e9afe4", size = 735301 },
    { url = "https://files.pythonhosted.org/packages/45/73/0f49dacd6e82c9430e46f4a027baa4ca205e8b0a9dce1397f44edc23559d/PyYAML-6.0.2-cp311-cp311-musllinux_1_1_x86_64.whl", hash = "sha256:797b4f722ffa07cc8d62053e4cff1486fa6dc094105d13fea7b1de7d8bf71c9e", size = 756638 },
    { url = "https://files.pythonhosted.org/packages/22/5f/956f0f9fc65223a58fbc14459bf34b4cc48dec52e00535c79b8db361aabd/PyYAML-6.0.2-cp311-cp311-win32.whl", hash = "sha256:11d8f3dd2b9c1207dcaf2ee0bbbfd5991f571186ec9cc78427ba5bd32afae4b5", size = 143850 },
    { url = "https://files.pythonhosted.org/packages/ed/23/8da0bbe2ab9dcdd11f4f4557ccaf95c10b9811b13ecced089d43ce59c3c8/PyYAML-6.0.2-cp311-cp311-win_amd64.whl", hash = "sha256:e10ce637b18caea04431ce14fabcf5c64a1c61ec9c56b071a4b7ca131ca52d44", size = 161980 },
    { url = "https://files.pythonhosted.org/packages/86/0c/c581167fc46d6d6d7ddcfb8c843a4de25bdd27e4466938109ca68492292c/PyYAML-6.0.2-cp312-cp312-macosx_10_9_x86_64.whl", hash = "sha256:c70c95198c015b85feafc136515252a261a84561b7b1d51e3384e0655ddf25ab", size = 183873 },
    { url = "https://files.pythonhosted.org/packages/a8/0c/38374f5bb272c051e2a69281d71cba6fdb983413e6758b84482905e29a5d/PyYAML-6.0.2-cp312-cp312-macosx_11_0_arm64.whl", hash = "sha256:ce826d6ef20b1bc864f0a68340c8b3287705cae2f8b4b1d932177dcc76721725", size = 173302 },
    { url = "https://files.pythonhosted.org/packages/c3/93/9916574aa8c00aa06bbac729972eb1071d002b8e158bd0e83a3b9a20a1f7/PyYAML-6.0.2-cp312-cp312-manylinux_2_17_aarch64.manylinux2014_aarch64.whl", hash = "sha256:1f71ea527786de97d1a0cc0eacd1defc0985dcf6b3f17bb77dcfc8c34bec4dc5", size = 739154 },
    { url = "https://files.pythonhosted.org/packages/95/0f/b8938f1cbd09739c6da569d172531567dbcc9789e0029aa070856f123984/PyYAML-6.0.2-cp312-cp312-manylinux_2_17_s390x.manylinux2014_s390x.whl", hash = "sha256:9b22676e8097e9e22e36d6b7bda33190d0d400f345f23d4065d48f4ca7ae0425", size = 766223 },
    { url = "https://files.pythonhosted.org/packages/b9/2b/614b4752f2e127db5cc206abc23a8c19678e92b23c3db30fc86ab731d3bd/PyYAML-6.0.2-cp312-cp312-manylinux_2_17_x86_64.manylinux2014_x86_64.whl", hash = "sha256:80bab7bfc629882493af4aa31a4cfa43a4c57c83813253626916b8c7ada83476", size = 767542 },
    { url = "https://files.pythonhosted.org/packages/d4/00/dd137d5bcc7efea1836d6264f049359861cf548469d18da90cd8216cf05f/PyYAML-6.0.2-cp312-cp312-musllinux_1_1_aarch64.whl", hash = "sha256:0833f8694549e586547b576dcfaba4a6b55b9e96098b36cdc7ebefe667dfed48", size = 731164 },
    { url = "https://files.pythonhosted.org/packages/c9/1f/4f998c900485e5c0ef43838363ba4a9723ac0ad73a9dc42068b12aaba4e4/PyYAML-6.0.2-cp312-cp312-musllinux_1_1_x86_64.whl", hash = "sha256:8b9c7197f7cb2738065c481a0461e50ad02f18c78cd75775628afb4d7137fb3b", size = 756611 },
    { url = "https://files.pythonhosted.org/packages/df/d1/f5a275fdb252768b7a11ec63585bc38d0e87c9e05668a139fea92b80634c/PyYAML-6.0.2-cp312-cp312-win32.whl", hash = "sha256:ef6107725bd54b262d6dedcc2af448a266975032bc85ef0172c5f059da6325b4", size = 140591 },
    { url = "https://files.pythonhosted.org/packages/0c/e8/4f648c598b17c3d06e8753d7d13d57542b30d56e6c2dedf9c331ae56312e/PyYAML-6.0.2-cp312-cp312-win_amd64.whl", hash = "sha256:7e7401d0de89a9a855c839bc697c079a4af81cf878373abd7dc625847d25cbd8", size = 156338 },
    { url = "https://files.pythonhosted.org/packages/65/d8/b7a1db13636d7fb7d4ff431593c510c8b8fca920ade06ca8ef20015493c5/PyYAML-6.0.2-cp39-cp39-macosx_10_9_x86_64.whl", hash = "sha256:688ba32a1cffef67fd2e9398a2efebaea461578b0923624778664cc1c914db5d", size = 184777 },
    { url = "https://files.pythonhosted.org/packages/0a/02/6ec546cd45143fdf9840b2c6be8d875116a64076218b61d68e12548e5839/PyYAML-6.0.2-cp39-cp39-macosx_11_0_arm64.whl", hash = "sha256:a8786accb172bd8afb8be14490a16625cbc387036876ab6ba70912730faf8e1f", size = 172318 },
    { url = "https://files.pythonhosted.org/packages/0e/9a/8cc68be846c972bda34f6c2a93abb644fb2476f4dcc924d52175786932c9/PyYAML-6.0.2-cp39-cp39-manylinux_2_17_aarch64.manylinux2014_aarch64.whl", hash = "sha256:d8e03406cac8513435335dbab54c0d385e4a49e4945d2909a581c83647ca0290", size = 720891 },
    { url = "https://files.pythonhosted.org/packages/e9/6c/6e1b7f40181bc4805e2e07f4abc10a88ce4648e7e95ff1abe4ae4014a9b2/PyYAML-6.0.2-cp39-cp39-manylinux_2_17_s390x.manylinux2014_s390x.whl", hash = "sha256:f753120cb8181e736c57ef7636e83f31b9c0d1722c516f7e86cf15b7aa57ff12", size = 722614 },
    { url = "https://files.pythonhosted.org/packages/3d/32/e7bd8535d22ea2874cef6a81021ba019474ace0d13a4819c2a4bce79bd6a/PyYAML-6.0.2-cp39-cp39-manylinux_2_17_x86_64.manylinux2014_x86_64.whl", hash = "sha256:3b1fdb9dc17f5a7677423d508ab4f243a726dea51fa5e70992e59a7411c89d19", size = 737360 },
    { url = "https://files.pythonhosted.org/packages/d7/12/7322c1e30b9be969670b672573d45479edef72c9a0deac3bb2868f5d7469/PyYAML-6.0.2-cp39-cp39-musllinux_1_1_aarch64.whl", hash = "sha256:0b69e4ce7a131fe56b7e4d770c67429700908fc0752af059838b1cfb41960e4e", size = 699006 },
    { url = "https://files.pythonhosted.org/packages/82/72/04fcad41ca56491995076630c3ec1e834be241664c0c09a64c9a2589b507/PyYAML-6.0.2-cp39-cp39-musllinux_1_1_x86_64.whl", hash = "sha256:a9f8c2e67970f13b16084e04f134610fd1d374bf477b17ec1599185cf611d725", size = 723577 },
    { url = "https://files.pythonhosted.org/packages/ed/5e/46168b1f2757f1fcd442bc3029cd8767d88a98c9c05770d8b420948743bb/PyYAML-6.0.2-cp39-cp39-win32.whl", hash = "sha256:6395c297d42274772abc367baaa79683958044e5d3835486c16da75d2a694631", size = 144593 },
    { url = "https://files.pythonhosted.org/packages/19/87/5124b1c1f2412bb95c59ec481eaf936cd32f0fe2a7b16b97b81c4c017a6a/PyYAML-6.0.2-cp39-cp39-win_amd64.whl", hash = "sha256:39693e1f8320ae4f43943590b49779ffb98acb81f788220ea932a6b6c51004d8", size = 162312 },
]

[[package]]
name = "requests"
version = "2.30.0"
source = { registry = "https://pypi.org/simple" }
dependencies = [
    { name = "certifi" },
    { name = "charset-normalizer" },
    { name = "idna" },
    { name = "urllib3" },
]
sdist = { url = "https://files.pythonhosted.org/packages/e0/69/122171604bcef06825fa1c05bd9e9b1d43bc9feb8c6c0717c42c92cc6f3c/requests-2.30.0.tar.gz", hash = "sha256:239d7d4458afcb28a692cdd298d87542235f4ca8d36d03a15bfc128a6559a2f4", size = 108411 }
wheels = [
    { url = "https://files.pythonhosted.org/packages/96/80/034ffeca15c0f4e01b7b9c6ad0fb704b44e190cde4e757edbd60be404c41/requests-2.30.0-py3-none-any.whl", hash = "sha256:10e94cc4f3121ee6da529d358cdaeaff2f1c409cd377dbc72b825852f2f7e294", size = 62486 },
]

[[package]]
name = "requirements-parser"
version = "0.11.0"
source = { registry = "https://pypi.org/simple" }
dependencies = [
    { name = "packaging" },
    { name = "types-setuptools" },
]
sdist = { url = "https://files.pythonhosted.org/packages/05/70/80ed53ebd21853855aad552d4ed6c4934df62cd32fe9a3669fcdef59429c/requirements_parser-0.11.0.tar.gz", hash = "sha256:35f36dc969d14830bf459803da84f314dc3d17c802592e9e970f63d0359e5920", size = 23663 }
wheels = [
    { url = "https://files.pythonhosted.org/packages/88/33/190393a7d36872e237cbc99e6c44d9a078a1ba7b406462fe6eafd5a28e04/requirements_parser-0.11.0-py3-none-any.whl", hash = "sha256:50379eb50311834386c2568263ae5225d7b9d0867fb55cf4ecc93959de2c2684", size = 14800 },
]

[[package]]
name = "rich"
version = "14.0.0"
source = { registry = "https://pypi.org/simple" }
dependencies = [
    { name = "markdown-it-py" },
    { name = "pygments" },
    { name = "typing-extensions", marker = "python_full_version < '3.11'" },
]
sdist = { url = "https://files.pythonhosted.org/packages/a1/53/830aa4c3066a8ab0ae9a9955976fb770fe9c6102117c8ec4ab3ea62d89e8/rich-14.0.0.tar.gz", hash = "sha256:82f1bc23a6a21ebca4ae0c45af9bdbc492ed20231dcb63f297d6d1021a9d5725", size = 224078 }
wheels = [
    { url = "https://files.pythonhosted.org/packages/0d/9b/63f4c7ebc259242c89b3acafdb37b41d1185c07ff0011164674e9076b491/rich-14.0.0-py3-none-any.whl", hash = "sha256:1c9491e1951aac09caffd42f448ee3d04e58923ffe14993f6e83068dc395d7e0", size = 243229 },
]

[[package]]
name = "ruff"
version = "0.11.4"
source = { registry = "https://pypi.org/simple" }
sdist = { url = "https://files.pythonhosted.org/packages/e8/5b/3ae20f89777115944e89c2d8c2e795dcc5b9e04052f76d5347e35e0da66e/ruff-0.11.4.tar.gz", hash = "sha256:f45bd2fb1a56a5a85fae3b95add03fb185a0b30cf47f5edc92aa0355ca1d7407", size = 3933063 }
wheels = [
    { url = "https://files.pythonhosted.org/packages/9c/db/baee59ac88f57527fcbaad3a7b309994e42329c6bc4d4d2b681a3d7b5426/ruff-0.11.4-py3-none-linux_armv6l.whl", hash = "sha256:d9f4a761ecbde448a2d3e12fb398647c7f0bf526dbc354a643ec505965824ed2", size = 10106493 },
    { url = "https://files.pythonhosted.org/packages/c1/d6/9a0962cbb347f4ff98b33d699bf1193ff04ca93bed4b4222fd881b502154/ruff-0.11.4-py3-none-macosx_10_12_x86_64.whl", hash = "sha256:8c1747d903447d45ca3d40c794d1a56458c51e5cc1bc77b7b64bd2cf0b1626cc", size = 10876382 },
    { url = "https://files.pythonhosted.org/packages/3a/8f/62bab0c7d7e1ae3707b69b157701b41c1ccab8f83e8501734d12ea8a839f/ruff-0.11.4-py3-none-macosx_11_0_arm64.whl", hash = "sha256:51a6494209cacca79e121e9b244dc30d3414dac8cc5afb93f852173a2ecfc906", size = 10237050 },
    { url = "https://files.pythonhosted.org/packages/09/96/e296965ae9705af19c265d4d441958ed65c0c58fc4ec340c27cc9d2a1f5b/ruff-0.11.4-py3-none-manylinux_2_17_aarch64.manylinux2014_aarch64.whl", hash = "sha256:3f171605f65f4fc49c87f41b456e882cd0c89e4ac9d58e149a2b07930e1d466f", size = 10424984 },
    { url = "https://files.pythonhosted.org/packages/e5/56/644595eb57d855afed6e54b852e2df8cd5ca94c78043b2f29bdfb29882d5/ruff-0.11.4-py3-none-manylinux_2_17_armv7l.manylinux2014_armv7l.whl", hash = "sha256:ebf99ea9af918878e6ce42098981fc8c1db3850fef2f1ada69fb1dcdb0f8e79e", size = 9957438 },
    { url = "https://files.pythonhosted.org/packages/86/83/9d3f3bed0118aef3e871ded9e5687fb8c5776bde233427fd9ce0a45db2d4/ruff-0.11.4-py3-none-manylinux_2_17_i686.manylinux2014_i686.whl", hash = "sha256:edad2eac42279df12e176564a23fc6f4aaeeb09abba840627780b1bb11a9d223", size = 11547282 },
    { url = "https://files.pythonhosted.org/packages/40/e6/0c6e4f5ae72fac5ccb44d72c0111f294a5c2c8cc5024afcb38e6bda5f4b3/ruff-0.11.4-py3-none-manylinux_2_17_ppc64.manylinux2014_ppc64.whl", hash = "sha256:f103a848be9ff379fc19b5d656c1f911d0a0b4e3e0424f9532ececf319a4296e", size = 12182020 },
    { url = "https://files.pythonhosted.org/packages/b5/92/4aed0e460aeb1df5ea0c2fbe8d04f9725cccdb25d8da09a0d3f5b8764bf8/ruff-0.11.4-py3-none-manylinux_2_17_ppc64le.manylinux2014_ppc64le.whl", hash = "sha256:193e6fac6eb60cc97b9f728e953c21cc38a20077ed64f912e9d62b97487f3f2d", size = 11679154 },
    { url = "https://files.pythonhosted.org/packages/1b/d3/7316aa2609f2c592038e2543483eafbc62a0e1a6a6965178e284808c095c/ruff-0.11.4-py3-none-manylinux_2_17_s390x.manylinux2014_s390x.whl", hash = "sha256:7af4e5f69b7c138be8dcffa5b4a061bf6ba6a3301f632a6bce25d45daff9bc99", size = 13905985 },
    { url = "https://files.pythonhosted.org/packages/63/80/734d3d17546e47ff99871f44ea7540ad2bbd7a480ed197fe8a1c8a261075/ruff-0.11.4-py3-none-manylinux_2_17_x86_64.manylinux2014_x86_64.whl", hash = "sha256:126b1bf13154aa18ae2d6c3c5efe144ec14b97c60844cfa6eb960c2a05188222", size = 11348343 },
    { url = "https://files.pythonhosted.org/packages/04/7b/70fc7f09a0161dce9613a4671d198f609e653d6f4ff9eee14d64c4c240fb/ruff-0.11.4-py3-none-musllinux_1_2_aarch64.whl", hash = "sha256:e8806daaf9dfa881a0ed603f8a0e364e4f11b6ed461b56cae2b1c0cab0645304", size = 10308487 },
    { url = "https://files.pythonhosted.org/packages/1a/22/1cdd62dabd678d75842bf4944fd889cf794dc9e58c18cc547f9eb28f95ed/ruff-0.11.4-py3-none-musllinux_1_2_armv7l.whl", hash = "sha256:5d94bb1cc2fc94a769b0eb975344f1b1f3d294da1da9ddbb5a77665feb3a3019", size = 9929091 },
    { url = "https://files.pythonhosted.org/packages/9f/20/40e0563506332313148e783bbc1e4276d657962cc370657b2fff20e6e058/ruff-0.11.4-py3-none-musllinux_1_2_i686.whl", hash = "sha256:995071203d0fe2183fc7a268766fd7603afb9996785f086b0d76edee8755c896", size = 10924659 },
    { url = "https://files.pythonhosted.org/packages/b5/41/eef9b7aac8819d9e942f617f9db296f13d2c4576806d604aba8db5a753f1/ruff-0.11.4-py3-none-musllinux_1_2_x86_64.whl", hash = "sha256:7a37ca937e307ea18156e775a6ac6e02f34b99e8c23fe63c1996185a4efe0751", size = 11428160 },
    { url = "https://files.pythonhosted.org/packages/ff/61/c488943414fb2b8754c02f3879de003e26efdd20f38167ded3fb3fc1cda3/ruff-0.11.4-py3-none-win32.whl", hash = "sha256:0e9365a7dff9b93af933dab8aebce53b72d8f815e131796268709890b4a83270", size = 10311496 },
    { url = "https://files.pythonhosted.org/packages/b6/2b/2a1c8deb5f5dfa3871eb7daa41492c4d2b2824a74d2b38e788617612a66d/ruff-0.11.4-py3-none-win_amd64.whl", hash = "sha256:5a9fa1c69c7815e39fcfb3646bbfd7f528fa8e2d4bebdcf4c2bd0fa037a255fb", size = 11399146 },
    { url = "https://files.pythonhosted.org/packages/4f/03/3aec4846226d54a37822e4c7ea39489e4abd6f88388fba74e3d4abe77300/ruff-0.11.4-py3-none-win_arm64.whl", hash = "sha256:d435db6b9b93d02934cf61ef332e66af82da6d8c69aefdea5994c89997c7a0fc", size = 10450306 },
]

[[package]]
name = "setuptools"
version = "78.1.0"
source = { registry = "https://pypi.org/simple" }
sdist = { url = "https://files.pythonhosted.org/packages/a9/5a/0db4da3bc908df06e5efae42b44e75c81dd52716e10192ff36d0c1c8e379/setuptools-78.1.0.tar.gz", hash = "sha256:18fd474d4a82a5f83dac888df697af65afa82dec7323d09c3e37d1f14288da54", size = 1367827 }
wheels = [
    { url = "https://files.pythonhosted.org/packages/54/21/f43f0a1fa8b06b32812e0975981f4677d28e0f3271601dc88ac5a5b83220/setuptools-78.1.0-py3-none-any.whl", hash = "sha256:3e386e96793c8702ae83d17b853fb93d3e09ef82ec62722e61da5cd22376dcd8", size = 1256108 },
]

[[package]]
name = "shellingham"
version = "1.5.4"
source = { registry = "https://pypi.org/simple" }
sdist = { url = "https://files.pythonhosted.org/packages/58/15/8b3609fd3830ef7b27b655beb4b4e9c62313a4e8da8c676e142cc210d58e/shellingham-1.5.4.tar.gz", hash = "sha256:8dbca0739d487e5bd35ab3ca4b36e11c4078f3a234bfce294b0a0291363404de", size = 10310 }
wheels = [
    { url = "https://files.pythonhosted.org/packages/e0/f9/0595336914c5619e5f28a1fb793285925a8cd4b432c9da0a987836c7f822/shellingham-1.5.4-py2.py3-none-any.whl", hash = "sha256:7ecfff8f2fd72616f7481040475a65b2bf8af90a56c89140852d1120324e8686", size = 9755 },
]

[[package]]
name = "six"
version = "1.17.0"
source = { registry = "https://pypi.org/simple" }
sdist = { url = "https://files.pythonhosted.org/packages/94/e7/b2c673351809dca68a0e064b6af791aa332cf192da575fd474ed7d6f16a2/six-1.17.0.tar.gz", hash = "sha256:ff70335d468e7eb6ec65b95b99d3a2836546063f63acc5171de367e834932a81", size = 34031 }
wheels = [
    { url = "https://files.pythonhosted.org/packages/b7/ce/149a00dd41f10bc29e5921b496af8b574d8413afcd5e30dfa0ed46c2cc5e/six-1.17.0-py2.py3-none-any.whl", hash = "sha256:4721f391ed90541fddacab5acf947aa0d3dc7d27b2e1e8eda2be8970586c3274", size = 11050 },
]

[[package]]
name = "soupsieve"
version = "2.6"
source = { registry = "https://pypi.org/simple" }
sdist = { url = "https://files.pythonhosted.org/packages/d7/ce/fbaeed4f9fb8b2daa961f90591662df6a86c1abf25c548329a86920aedfb/soupsieve-2.6.tar.gz", hash = "sha256:e2e68417777af359ec65daac1057404a3c8a5455bb8abc36f1a9866ab1a51abb", size = 101569 }
wheels = [
    { url = "https://files.pythonhosted.org/packages/d1/c2/fe97d779f3ef3b15f05c94a2f1e3d21732574ed441687474db9d342a7315/soupsieve-2.6-py3-none-any.whl", hash = "sha256:e72c4ff06e4fb6e4b5a9f0f55fe6e81514581fca1515028625d0f299c602ccc9", size = 36186 },
]

[[package]]
name = "termcolor"
version = "3.0.1"
source = { registry = "https://pypi.org/simple" }
sdist = { url = "https://files.pythonhosted.org/packages/f8/b6/8e2aaa8aeb570b5cc955cd913b083d96c5447bbe27eaf330dfd7cc8e3329/termcolor-3.0.1.tar.gz", hash = "sha256:a6abd5c6e1284cea2934443ba806e70e5ec8fd2449021be55c280f8a3731b611", size = 12935 }
wheels = [
    { url = "https://files.pythonhosted.org/packages/a6/7e/a574ccd49ad07e8b117407bac361f1e096b01f1b620365daf60ff702c936/termcolor-3.0.1-py3-none-any.whl", hash = "sha256:da1ed4ec8a5dc5b2e17476d859febdb3cccb612be1c36e64511a6f2485c10c69", size = 7157 },
]

[[package]]
name = "tomli"
version = "2.2.1"
source = { registry = "https://pypi.org/simple" }
sdist = { url = "https://files.pythonhosted.org/packages/18/87/302344fed471e44a87289cf4967697d07e532f2421fdaf868a303cbae4ff/tomli-2.2.1.tar.gz", hash = "sha256:cd45e1dc79c835ce60f7404ec8119f2eb06d38b1deba146f07ced3bbc44505ff", size = 17175 }
wheels = [
    { url = "https://files.pythonhosted.org/packages/43/ca/75707e6efa2b37c77dadb324ae7d9571cb424e61ea73fad7c56c2d14527f/tomli-2.2.1-cp311-cp311-macosx_10_9_x86_64.whl", hash = "sha256:678e4fa69e4575eb77d103de3df8a895e1591b48e740211bd1067378c69e8249", size = 131077 },
    { url = "https://files.pythonhosted.org/packages/c7/16/51ae563a8615d472fdbffc43a3f3d46588c264ac4f024f63f01283becfbb/tomli-2.2.1-cp311-cp311-macosx_11_0_arm64.whl", hash = "sha256:023aa114dd824ade0100497eb2318602af309e5a55595f76b626d6d9f3b7b0a6", size = 123429 },
    { url = "https://files.pythonhosted.org/packages/f1/dd/4f6cd1e7b160041db83c694abc78e100473c15d54620083dbd5aae7b990e/tomli-2.2.1-cp311-cp311-manylinux_2_17_aarch64.manylinux2014_aarch64.whl", hash = "sha256:ece47d672db52ac607a3d9599a9d48dcb2f2f735c6c2d1f34130085bb12b112a", size = 226067 },
    { url = "https://files.pythonhosted.org/packages/a9/6b/c54ede5dc70d648cc6361eaf429304b02f2871a345bbdd51e993d6cdf550/tomli-2.2.1-cp311-cp311-manylinux_2_17_x86_64.manylinux2014_x86_64.whl", hash = "sha256:6972ca9c9cc9f0acaa56a8ca1ff51e7af152a9f87fb64623e31d5c83700080ee", size = 236030 },
    { url = "https://files.pythonhosted.org/packages/1f/47/999514fa49cfaf7a92c805a86c3c43f4215621855d151b61c602abb38091/tomli-2.2.1-cp311-cp311-manylinux_2_5_i686.manylinux1_i686.manylinux_2_17_i686.manylinux2014_i686.whl", hash = "sha256:c954d2250168d28797dd4e3ac5cf812a406cd5a92674ee4c8f123c889786aa8e", size = 240898 },
    { url = "https://files.pythonhosted.org/packages/73/41/0a01279a7ae09ee1573b423318e7934674ce06eb33f50936655071d81a24/tomli-2.2.1-cp311-cp311-musllinux_1_2_aarch64.whl", hash = "sha256:8dd28b3e155b80f4d54beb40a441d366adcfe740969820caf156c019fb5c7ec4", size = 229894 },
    { url = "https://files.pythonhosted.org/packages/55/18/5d8bc5b0a0362311ce4d18830a5d28943667599a60d20118074ea1b01bb7/tomli-2.2.1-cp311-cp311-musllinux_1_2_i686.whl", hash = "sha256:e59e304978767a54663af13c07b3d1af22ddee3bb2fb0618ca1593e4f593a106", size = 245319 },
    { url = "https://files.pythonhosted.org/packages/92/a3/7ade0576d17f3cdf5ff44d61390d4b3febb8a9fc2b480c75c47ea048c646/tomli-2.2.1-cp311-cp311-musllinux_1_2_x86_64.whl", hash = "sha256:33580bccab0338d00994d7f16f4c4ec25b776af3ffaac1ed74e0b3fc95e885a8", size = 238273 },
    { url = "https://files.pythonhosted.org/packages/72/6f/fa64ef058ac1446a1e51110c375339b3ec6be245af9d14c87c4a6412dd32/tomli-2.2.1-cp311-cp311-win32.whl", hash = "sha256:465af0e0875402f1d226519c9904f37254b3045fc5084697cefb9bdde1ff99ff", size = 98310 },
    { url = "https://files.pythonhosted.org/packages/6a/1c/4a2dcde4a51b81be3530565e92eda625d94dafb46dbeb15069df4caffc34/tomli-2.2.1-cp311-cp311-win_amd64.whl", hash = "sha256:2d0f2fdd22b02c6d81637a3c95f8cd77f995846af7414c5c4b8d0545afa1bc4b", size = 108309 },
    { url = "https://files.pythonhosted.org/packages/52/e1/f8af4c2fcde17500422858155aeb0d7e93477a0d59a98e56cbfe75070fd0/tomli-2.2.1-cp312-cp312-macosx_10_13_x86_64.whl", hash = "sha256:4a8f6e44de52d5e6c657c9fe83b562f5f4256d8ebbfe4ff922c495620a7f6cea", size = 132762 },
    { url = "https://files.pythonhosted.org/packages/03/b8/152c68bb84fc00396b83e7bbddd5ec0bd3dd409db4195e2a9b3e398ad2e3/tomli-2.2.1-cp312-cp312-macosx_11_0_arm64.whl", hash = "sha256:8d57ca8095a641b8237d5b079147646153d22552f1c637fd3ba7f4b0b29167a8", size = 123453 },
    { url = "https://files.pythonhosted.org/packages/c8/d6/fc9267af9166f79ac528ff7e8c55c8181ded34eb4b0e93daa767b8841573/tomli-2.2.1-cp312-cp312-manylinux_2_17_aarch64.manylinux2014_aarch64.whl", hash = "sha256:4e340144ad7ae1533cb897d406382b4b6fede8890a03738ff1683af800d54192", size = 233486 },
    { url = "https://files.pythonhosted.org/packages/5c/51/51c3f2884d7bab89af25f678447ea7d297b53b5a3b5730a7cb2ef6069f07/tomli-2.2.1-cp312-cp312-manylinux_2_17_x86_64.manylinux2014_x86_64.whl", hash = "sha256:db2b95f9de79181805df90bedc5a5ab4c165e6ec3fe99f970d0e302f384ad222", size = 242349 },
    { url = "https://files.pythonhosted.org/packages/ab/df/bfa89627d13a5cc22402e441e8a931ef2108403db390ff3345c05253935e/tomli-2.2.1-cp312-cp312-manylinux_2_5_i686.manylinux1_i686.manylinux_2_17_i686.manylinux2014_i686.whl", hash = "sha256:40741994320b232529c802f8bc86da4e1aa9f413db394617b9a256ae0f9a7f77", size = 252159 },
    { url = "https://files.pythonhosted.org/packages/9e/6e/fa2b916dced65763a5168c6ccb91066f7639bdc88b48adda990db10c8c0b/tomli-2.2.1-cp312-cp312-musllinux_1_2_aarch64.whl", hash = "sha256:400e720fe168c0f8521520190686ef8ef033fb19fc493da09779e592861b78c6", size = 237243 },
    { url = "https://files.pythonhosted.org/packages/b4/04/885d3b1f650e1153cbb93a6a9782c58a972b94ea4483ae4ac5cedd5e4a09/tomli-2.2.1-cp312-cp312-musllinux_1_2_i686.whl", hash = "sha256:02abe224de6ae62c19f090f68da4e27b10af2b93213d36cf44e6e1c5abd19fdd", size = 259645 },
    { url = "https://files.pythonhosted.org/packages/9c/de/6b432d66e986e501586da298e28ebeefd3edc2c780f3ad73d22566034239/tomli-2.2.1-cp312-cp312-musllinux_1_2_x86_64.whl", hash = "sha256:b82ebccc8c8a36f2094e969560a1b836758481f3dc360ce9a3277c65f374285e", size = 244584 },
    { url = "https://files.pythonhosted.org/packages/1c/9a/47c0449b98e6e7d1be6cbac02f93dd79003234ddc4aaab6ba07a9a7482e2/tomli-2.2.1-cp312-cp312-win32.whl", hash = "sha256:889f80ef92701b9dbb224e49ec87c645ce5df3fa2cc548664eb8a25e03127a98", size = 98875 },
    { url = "https://files.pythonhosted.org/packages/ef/60/9b9638f081c6f1261e2688bd487625cd1e660d0a85bd469e91d8db969734/tomli-2.2.1-cp312-cp312-win_amd64.whl", hash = "sha256:7fc04e92e1d624a4a63c76474610238576942d6b8950a2d7f908a340494e67e4", size = 109418 },
    { url = "https://files.pythonhosted.org/packages/6e/c2/61d3e0f47e2b74ef40a68b9e6ad5984f6241a942f7cd3bbfbdbd03861ea9/tomli-2.2.1-py3-none-any.whl", hash = "sha256:cb55c73c5f4408779d0cf3eef9f762b9c9f147a77de7b258bef0a5628adc85cc", size = 14257 },
]

[[package]]
name = "typer"
version = "0.15.2"
source = { registry = "https://pypi.org/simple" }
dependencies = [
    { name = "click" },
    { name = "rich" },
    { name = "shellingham" },
    { name = "typing-extensions" },
]
sdist = { url = "https://files.pythonhosted.org/packages/8b/6f/3991f0f1c7fcb2df31aef28e0594d8d54b05393a0e4e34c65e475c2a5d41/typer-0.15.2.tar.gz", hash = "sha256:ab2fab47533a813c49fe1f16b1a370fd5819099c00b119e0633df65f22144ba5", size = 100711 }
wheels = [
    { url = "https://files.pythonhosted.org/packages/7f/fc/5b29fea8cee020515ca82cc68e3b8e1e34bb19a3535ad854cac9257b414c/typer-0.15.2-py3-none-any.whl", hash = "sha256:46a499c6107d645a9c13f7ee46c5d5096cae6f5fc57dd11eccbbb9ae3e44ddfc", size = 45061 },
]

[[package]]
name = "types-requests"
version = "2.32.0.20250328"
source = { registry = "https://pypi.org/simple" }
dependencies = [
    { name = "urllib3" },
]
sdist = { url = "https://files.pythonhosted.org/packages/00/7d/eb174f74e3f5634eaacb38031bbe467dfe2e545bc255e5c90096ec46bc46/types_requests-2.32.0.20250328.tar.gz", hash = "sha256:c9e67228ea103bd811c96984fac36ed2ae8da87a36a633964a21f199d60baf32", size = 22995 }
wheels = [
    { url = "https://files.pythonhosted.org/packages/cc/15/3700282a9d4ea3b37044264d3e4d1b1f0095a4ebf860a99914fd544e3be3/types_requests-2.32.0.20250328-py3-none-any.whl", hash = "sha256:72ff80f84b15eb3aa7a8e2625fffb6a93f2ad5a0c20215fc1dcfa61117bcb2a2", size = 20663 },
]

[[package]]
name = "types-setuptools"
version = "78.1.0.20250329"
source = { registry = "https://pypi.org/simple" }
dependencies = [
    { name = "setuptools" },
]
sdist = { url = "https://files.pythonhosted.org/packages/e9/6e/c54e6705e5fe67c3606e4c7c91123ecf10d7e1e6d7a9c11b52970cf2196c/types_setuptools-78.1.0.20250329.tar.gz", hash = "sha256:31e62950c38b8cc1c5114b077504e36426860a064287cac11b9666ab3a483234", size = 43942 }
wheels = [
    { url = "https://files.pythonhosted.org/packages/7d/31/85d0264705d8ef47680d28f4dc9bb1e27d8cace785fbe3f8d009fad6cb88/types_setuptools-78.1.0.20250329-py3-none-any.whl", hash = "sha256:ea47eab891afb506f470eee581dcde44d64dc99796665da794da6f83f50f6776", size = 66985 },
]

[[package]]
name = "typing-extensions"
version = "4.13.1"
source = { registry = "https://pypi.org/simple" }
sdist = { url = "https://files.pythonhosted.org/packages/76/ad/cd3e3465232ec2416ae9b983f27b9e94dc8171d56ac99b345319a9475967/typing_extensions-4.13.1.tar.gz", hash = "sha256:98795af00fb9640edec5b8e31fc647597b4691f099ad75f469a2616be1a76dff", size = 106633 }
wheels = [
    { url = "https://files.pythonhosted.org/packages/df/c5/e7a0b0f5ed69f94c8ab7379c599e6036886bffcde609969a5325f47f1332/typing_extensions-4.13.1-py3-none-any.whl", hash = "sha256:4b6cf02909eb5495cfbc3f6e8fd49217e6cc7944e145cdda8caa3734777f9e69", size = 45739 },
]

[[package]]
name = "typing-inspection"
version = "0.4.0"
source = { registry = "https://pypi.org/simple" }
dependencies = [
    { name = "typing-extensions" },
]
sdist = { url = "https://files.pythonhosted.org/packages/82/5c/e6082df02e215b846b4b8c0b887a64d7d08ffaba30605502639d44c06b82/typing_inspection-0.4.0.tar.gz", hash = "sha256:9765c87de36671694a67904bf2c96e395be9c6439bb6c87b5142569dcdd65122", size = 76222 }
wheels = [
    { url = "https://files.pythonhosted.org/packages/31/08/aa4fdfb71f7de5176385bd9e90852eaf6b5d622735020ad600f2bab54385/typing_inspection-0.4.0-py3-none-any.whl", hash = "sha256:50e72559fcd2a6367a19f7a7e610e6afcb9fac940c650290eed893d61386832f", size = 14125 },
]

[[package]]
name = "tzdata"
version = "2025.2"
source = { registry = "https://pypi.org/simple" }
sdist = { url = "https://files.pythonhosted.org/packages/95/32/1a225d6164441be760d75c2c42e2780dc0873fe382da3e98a2e1e48361e5/tzdata-2025.2.tar.gz", hash = "sha256:b60a638fcc0daffadf82fe0f57e53d06bdec2f36c4df66280ae79bce6bd6f2b9", size = 196380 }
wheels = [
    { url = "https://files.pythonhosted.org/packages/5c/23/c7abc0ca0a1526a0774eca151daeb8de62ec457e77262b66b359c3c7679e/tzdata-2025.2-py2.py3-none-any.whl", hash = "sha256:1a403fada01ff9221ca8044d701868fa132215d84beb92242d9acd2147f667a8", size = 347839 },
]

[[package]]
name = "urllib3"
version = "2.3.0"
source = { registry = "https://pypi.org/simple" }
sdist = { url = "https://files.pythonhosted.org/packages/aa/63/e53da845320b757bf29ef6a9062f5c669fe997973f966045cb019c3f4b66/urllib3-2.3.0.tar.gz", hash = "sha256:f8c5449b3cf0861679ce7e0503c7b44b5ec981bec0d1d3795a07f1ba96f0204d", size = 307268 }
wheels = [
    { url = "https://files.pythonhosted.org/packages/c8/19/4ec628951a74043532ca2cf5d97b7b14863931476d117c471e8e2b1eb39f/urllib3-2.3.0-py3-none-any.whl", hash = "sha256:1cee9ad369867bfdbbb48b7dd50374c0967a0bb7710050facf0dd6911440e3df", size = 128369 },
]

[[package]]
name = "virtualenv"
version = "20.30.0"
source = { registry = "https://pypi.org/simple" }
dependencies = [
    { name = "distlib" },
    { name = "filelock" },
    { name = "platformdirs" },
]
sdist = { url = "https://files.pythonhosted.org/packages/38/e0/633e369b91bbc664df47dcb5454b6c7cf441e8f5b9d0c250ce9f0546401e/virtualenv-20.30.0.tar.gz", hash = "sha256:800863162bcaa5450a6e4d721049730e7f2dae07720e0902b0e4040bd6f9ada8", size = 4346945 }
wheels = [
    { url = "https://files.pythonhosted.org/packages/4c/ed/3cfeb48175f0671ec430ede81f628f9fb2b1084c9064ca67ebe8c0ed6a05/virtualenv-20.30.0-py3-none-any.whl", hash = "sha256:e34302959180fca3af42d1800df014b35019490b119eba981af27f2fa486e5d6", size = 4329461 },
]

[[package]]
name = "win32-setctime"
version = "1.2.0"
source = { registry = "https://pypi.org/simple" }
sdist = { url = "https://files.pythonhosted.org/packages/b3/8f/705086c9d734d3b663af0e9bb3d4de6578d08f46b1b101c2442fd9aecaa2/win32_setctime-1.2.0.tar.gz", hash = "sha256:ae1fdf948f5640aae05c511ade119313fb6a30d7eabe25fef9764dca5873c4c0", size = 4867 }
wheels = [
    { url = "https://files.pythonhosted.org/packages/e1/07/c6fe3ad3e685340704d314d765b7912993bcb8dc198f0e7a89382d37974b/win32_setctime-1.2.0-py3-none-any.whl", hash = "sha256:95d644c4e708aba81dc3704a116d8cbc974d70b3bdb8be1d150e36be6e9d1390", size = 4083 },
]

[[package]]
name = "ynab"
version = "1.3.1"
source = { registry = "https://pypi.org/simple" }
dependencies = [
    { name = "pydantic" },
    { name = "python-dateutil" },
    { name = "typing-extensions" },
    { name = "urllib3" },
]
sdist = { url = "https://files.pythonhosted.org/packages/7e/0e/acb52c872168ade7d80029fec48cd5c9251de22710d53995541794faec3d/ynab-1.3.1.tar.gz", hash = "sha256:aab49f7ed4ff6be9b0c39e693cd73eedf0f434f02fd57185f507f16209898633", size = 63803 }
wheels = [
    { url = "https://files.pythonhosted.org/packages/e4/a8/2e6590d744e67c8d104058412f21177c1a318d4f36f8309f5fe13dd9ad4c/ynab-1.3.1-py3-none-any.whl", hash = "sha256:c2428aee7a83138d8bebe9d359d279f864605b6c86234c03f65f65a7ef0d356b", size = 207548 },
]

[[package]]
name = "ynamazon"
source = { editable = "." }
dependencies = [
    { name = "amazon-orders" },
    { name = "furl" },
    { name = "loguru" },
    { name = "pydantic", extra = ["email"] },
    { name = "pydantic-core" },
    { name = "pydantic-settings" },
    { name = "requests" },
    { name = "rich" },
    { name = "typer" },
    { name = "ynab" },
]

[package.dev-dependencies]
dev = [
    { name = "deptry" },
    { name = "mypy" },
    { name = "pre-commit" },
    { name = "ruff" },
    { name = "types-requests" },
]
test = [
    { name = "faker" },
    { name = "polyfactory" },
    { name = "pytest" },
    { name = "pytest-cov" },
    { name = "pytest-sugar" },
]

[package.metadata]
requires-dist = [
    { name = "amazon-orders", specifier = ">=3.2.15" },
    { name = "furl", specifier = ">=2.1.4" },
    { name = "loguru", specifier = ">=0.7.3" },
    { name = "pydantic", extras = ["email"], specifier = ">=2.11.2" },
    { name = "pydantic-core", specifier = ">=2.33.1" },
    { name = "pydantic-settings", specifier = ">=2.8.1" },
    { name = "requests", specifier = ">=2.30.0" },
    { name = "rich", specifier = ">=14.0.0" },
    { name = "typer", specifier = ">=0.15.2" },
    { name = "ynab", specifier = ">=1.3.1" },
]

[package.metadata.requires-dev]
dev = [
    { name = "deptry", specifier = ">=0.23.0" },
    { name = "mypy", specifier = ">=1.15.0" },
    { name = "pre-commit", specifier = ">=4.2.0" },
    { name = "ruff", specifier = ">=0.11.4" },
<<<<<<< HEAD
    { name = "types-requests", specifier = ">=2.32.0.20250328" },
=======
]
test = [
    { name = "faker", specifier = ">=37.1.0" },
    { name = "polyfactory", specifier = ">=2.20.0" },
    { name = "pytest", specifier = ">=8.3.5" },
    { name = "pytest-cov", specifier = ">=6.1.1" },
    { name = "pytest-sugar", specifier = ">=1.0.0" },
>>>>>>> c6807ef1
]<|MERGE_RESOLUTION|>--- conflicted
+++ resolved
@@ -1099,9 +1099,7 @@
     { name = "mypy", specifier = ">=1.15.0" },
     { name = "pre-commit", specifier = ">=4.2.0" },
     { name = "ruff", specifier = ">=0.11.4" },
-<<<<<<< HEAD
     { name = "types-requests", specifier = ">=2.32.0.20250328" },
-=======
 ]
 test = [
     { name = "faker", specifier = ">=37.1.0" },
@@ -1109,5 +1107,4 @@
     { name = "pytest", specifier = ">=8.3.5" },
     { name = "pytest-cov", specifier = ">=6.1.1" },
     { name = "pytest-sugar", specifier = ">=1.0.0" },
->>>>>>> c6807ef1
 ]