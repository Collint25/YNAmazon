import amazon_transactions
import ynab_transactions
from amazon_transactions import TransactionWithOrderInfo

from settings import settings

def process_transactions() -> None:
    """Match YNAB transactions to Amazon Transactions and optionally update YNAB Memos."""
    ynab_trans, amazon_with_memo_payee = ynab_transactions.get_ynab_transactions()
    print("please wait... (amazon transactions are being fetched, which takes a while)")
    amazon_trans: list[TransactionWithOrderInfo] = (
        amazon_transactions.get_amazon_transactions()
    )
    if not ynab_trans:
        print("No matching Transactions found in YNAB. Exiting.")
        return
    print("\n\n\nStarting to look for matching transactions...\n")
    for ynab_tran in ynab_trans:
        print(
            f"\n\nLooking for an Amazon Transaction that matches this YNAB transaction: {ynab_tran.var_date} ${ynab_tran.amount / -1000:.2f}"
        )
        amazon_tran: TransactionWithOrderInfo | None = find_matching_amazon_transaction(
            amazon_trans=amazon_trans, amount=ynab_tran.amount
        )
        if not amazon_tran:
            print("**** Could not find a matching Amazon Transaction!")
            continue
        print("Found a matching Amazon Transaction!")
        print(
            f"Matching Amazon Transaction: {amazon_tran.completed_date} ${amazon_tran.transaction_total / 1000:.2f}"
        )

        memo: str = ""
        if amazon_tran.transaction_total != amazon_tran.order_total:
            memo += f"-This transaction doesn't represent the entire order. The order total is ${amazon_tran.order_total / 1000:.2f}-    \n\n"
        if len(amazon_tran.item_names) > 1:
            for i, item in enumerate(amazon_tran.item_names, start=1):
                memo += f"{i}. {item}  \n"
        elif len(amazon_tran.item_names) == 1:
            memo += amazon_tran.item_names[0] + "  \n"

<<<<<<< HEAD
        memo += _formatted_link(f"Order #{amazon_tran.order_number}", amazon_tran.order_link)

        print('\nMemo:')
=======
        memo += amazon_tran.order_link

        print("\nMemo:")
>>>>>>> 01ab6877
        print(memo)

        no: str = input(
            "\nupdate transaction? press enter to continue, type anything and press enter to skip..."
        )
        if no:
            print("skipping...\n\n")
        else:
            print("updating...")
            ynab_transactions.update_ynab_transaction(
                transaction=ynab_tran, memo=memo, payee_id=amazon_with_memo_payee.id
            )
            print("\n\n")

<<<<<<< HEAD
def _formatted_link(
    title: str,
    url: str
) -> str:
    """Returns a link in markdown or raw format, dependent on ynab_use_markdown

    Args:
        title (str): The name for the link
        url (str): The URL to link to

    Returns:
        str: A URL string suitable for injection into the memo
    """

    if settings.ynab_use_markdown:
        return f"[{title}]({url})"

    return url

def find_matching_amazon_transaction(amazon_trans, amount) -> TransactionWithOrderInfo | None:
=======

def find_matching_amazon_transaction(
    amazon_trans: list[TransactionWithOrderInfo],
    amount: int
) -> TransactionWithOrderInfo | None:
    """Given an amount, locate a matching Amazon transaction.

    Args:
        amazon_trans (list[TransactionWithOrderInfo]): A list of Amazon transactions
        amount (int): An amount to match

    Returns:
        TransactionWithOrderInfo | None: A matched transaction or None if no match
    """
>>>>>>> 01ab6877
    amount = amount * -1
    for a_tran in amazon_trans:
        if a_tran.transaction_total == amount:
            return a_tran


if __name__ == "__main__":
    process_transactions()<|MERGE_RESOLUTION|>--- conflicted
+++ resolved
@@ -39,15 +39,10 @@
         elif len(amazon_tran.item_names) == 1:
             memo += amazon_tran.item_names[0] + "  \n"
 
-<<<<<<< HEAD
+
         memo += _formatted_link(f"Order #{amazon_tran.order_number}", amazon_tran.order_link)
 
         print('\nMemo:')
-=======
-        memo += amazon_tran.order_link
-
-        print("\nMemo:")
->>>>>>> 01ab6877
         print(memo)
 
         no: str = input(
@@ -62,7 +57,7 @@
             )
             print("\n\n")
 
-<<<<<<< HEAD
+
 def _formatted_link(
     title: str,
     url: str
@@ -82,9 +77,7 @@
 
     return url
 
-def find_matching_amazon_transaction(amazon_trans, amount) -> TransactionWithOrderInfo | None:
-=======
-
+ 
 def find_matching_amazon_transaction(
     amazon_trans: list[TransactionWithOrderInfo],
     amount: int
@@ -98,7 +91,6 @@
     Returns:
         TransactionWithOrderInfo | None: A matched transaction or None if no match
     """
->>>>>>> 01ab6877
     amount = amount * -1
     for a_tran in amazon_trans:
         if a_tran.transaction_total == amount:
